--- conflicted
+++ resolved
@@ -5,13 +5,8 @@
     ActiveTheme,
 };
 use gpui::{
-<<<<<<< HEAD
-    div, point, px, App, Axis, BoxShadow, Corners, DefiniteLength, Div, Edges, Element, ElementId,
+    div, point, px, App, Axis, BoxShadow, Corners, DefiniteLength, Div, Edges, Element,
     FocusHandle, Hsla, ParentElement, Pixels, Refineable, StyleRefinement, Styled, Window,
-=======
-    div, point, px, App, Axis, BoxShadow, Corners, DefiniteLength, Div, Edges, Element,
-    FocusHandle, Hsla, Pixels, Refineable, StyleRefinement, Styled, Window,
->>>>>>> 172015f1
 };
 use serde::{Deserialize, Serialize};
 
