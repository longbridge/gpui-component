--- conflicted
+++ resolved
@@ -13,14 +13,9 @@
     actions::{Cancel, Confirm},
     button::{Button, ButtonVariants as _},
     h_flex,
-<<<<<<< HEAD
     input::{clear_button, Delete},
-    v_flex, ActiveTheme, Icon, IconName, Sizable, Size, StyleSized as _, StyledExt as _,
-=======
-    input::clear_button,
     v_flex, ActiveTheme, Disableable, Icon, IconName, Sizable, Size, StyleSized as _,
     StyledExt as _,
->>>>>>> 172015f1
 };
 
 use super::calendar::{Calendar, CalendarEvent, CalendarState, Date, Matcher};
