--- conflicted
+++ resolved
@@ -45,10 +45,6 @@
 
 impl SyntaxHighlighter {
     /// Create a new SyntaxHighlighter for HTML.
-<<<<<<< HEAD
-    pub fn new(lang: &str) -> Self {
-        Self::build_combined_injections_query(&lang).unwrap_or_default()
-=======
     pub fn new(lang: &str, cx: &App) -> Self {
         match Self::build_combined_injections_query(&lang, cx) {
             Ok(result) => result,
@@ -60,7 +56,6 @@
                 Self::build_combined_injections_query("text", cx).unwrap()
             }
         }
->>>>>>> f7d53653
     }
 
     /// Build the combined injections query for the given language.
