--- conflicted
+++ resolved
@@ -244,11 +244,7 @@
 
             groups[group_ix].push(
                 h_flex()
-<<<<<<< HEAD
-                    .id(i)
-=======
-                    .id(("input-otp", ix))
->>>>>>> 89ee8c06
+                    .id(ix)
                     .border_1()
                     .border_color(cx.theme().input)
                     .bg(cx.theme().background)
