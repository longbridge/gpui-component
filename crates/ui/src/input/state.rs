//! A text input field that allows the user to enter text.
//!
//! Based on the `Input` example from the `gpui` crate.
//! https://github.com/zed-industries/zed/blob/main/crates/gpui/examples/input.rs
use gpui::Action;
use serde::Deserialize;
use smallvec::SmallVec;
use std::cell::RefCell;
use std::ops::{Deref, Range};
use std::rc::Rc;
use unicode_segmentation::*;

use gpui::{
    actions, div, point, prelude::FluentBuilder as _, px, relative, App, AppContext, Bounds,
    ClipboardItem, Context, Entity, EntityInputHandler, EventEmitter, FocusHandle, Focusable,
    InteractiveElement as _, IntoElement, KeyBinding, KeyDownEvent, MouseButton, MouseDownEvent,
    MouseMoveEvent, MouseUpEvent, ParentElement as _, Pixels, Point, Render, ScrollHandle,
    ScrollWheelEvent, SharedString, Styled as _, Subscription, UTF16Selection, Window, WrappedLine,
};

// TODO:
// - Move cursor to skip line eof empty chars.

use super::{
    blink_cursor::BlinkCursor,
    change::Change,
    element::TextElement,
    mask_pattern::MaskPattern,
    mode::{InputMode, TabSize},
    number_input,
    text_wrapper::TextWrapper,
};
use crate::input::hover_popover::DiagnosticPopover;
use crate::input::marker::Marker;
use crate::input::{Cursor, LineColumn, Selection};
use crate::{history::History, scroll::ScrollbarState, Root};

#[derive(Action, Clone, PartialEq, Eq, Deserialize)]
#[action(namespace = input, no_json)]
pub struct Enter {
    /// Is confirm with secondary.
    pub secondary: bool,
}

actions!(
    input,
    [
        Backspace,
        Delete,
        DeleteToBeginningOfLine,
        DeleteToEndOfLine,
        DeleteToPreviousWordStart,
        DeleteToNextWordEnd,
        Indent,
        Outdent,
        IndentInline,
        OutdentInline,
        MoveUp,
        MoveDown,
        MoveLeft,
        MoveRight,
        MoveHome,
        MoveEnd,
        MovePageUp,
        MovePageDown,
        SelectUp,
        SelectDown,
        SelectLeft,
        SelectRight,
        SelectAll,
        SelectToStartOfLine,
        SelectToEndOfLine,
        SelectToStart,
        SelectToEnd,
        SelectToPreviousWordStart,
        SelectToNextWordEnd,
        ShowCharacterPalette,
        Copy,
        Cut,
        Paste,
        Undo,
        Redo,
        MoveToStartOfLine,
        MoveToEndOfLine,
        MoveToStart,
        MoveToEnd,
        MoveToPreviousWord,
        MoveToNextWord,
        Escape
    ]
);

#[derive(Clone)]
pub enum InputEvent {
    Change(SharedString),
    PressEnter { secondary: bool },
    Focus,
    Blur,
}

pub(super) const CONTEXT: &str = "Input";

pub fn init(cx: &mut App) {
    cx.bind_keys([
        KeyBinding::new("backspace", Backspace, Some(CONTEXT)),
        KeyBinding::new("delete", Delete, Some(CONTEXT)),
        #[cfg(target_os = "macos")]
        KeyBinding::new("cmd-backspace", DeleteToBeginningOfLine, Some(CONTEXT)),
        #[cfg(target_os = "macos")]
        KeyBinding::new("cmd-delete", DeleteToEndOfLine, Some(CONTEXT)),
        #[cfg(target_os = "macos")]
        KeyBinding::new("alt-backspace", DeleteToPreviousWordStart, Some(CONTEXT)),
        #[cfg(not(target_os = "macos"))]
        KeyBinding::new("ctrl-backspace", DeleteToPreviousWordStart, Some(CONTEXT)),
        #[cfg(target_os = "macos")]
        KeyBinding::new("alt-delete", DeleteToNextWordEnd, Some(CONTEXT)),
        #[cfg(not(target_os = "macos"))]
        KeyBinding::new("ctrl-delete", DeleteToNextWordEnd, Some(CONTEXT)),
        KeyBinding::new("enter", Enter { secondary: false }, Some(CONTEXT)),
        KeyBinding::new("secondary-enter", Enter { secondary: true }, Some(CONTEXT)),
        KeyBinding::new("escape", Escape, Some(CONTEXT)),
        KeyBinding::new("up", MoveUp, Some(CONTEXT)),
        KeyBinding::new("down", MoveDown, Some(CONTEXT)),
        KeyBinding::new("left", MoveLeft, Some(CONTEXT)),
        KeyBinding::new("right", MoveRight, Some(CONTEXT)),
        KeyBinding::new("pageup", MovePageUp, Some(CONTEXT)),
        KeyBinding::new("pagedown", MovePageDown, Some(CONTEXT)),
        KeyBinding::new("tab", IndentInline, Some(CONTEXT)),
        KeyBinding::new("shift-tab", OutdentInline, Some(CONTEXT)),
        #[cfg(target_os = "macos")]
        KeyBinding::new("cmd-]", Indent, Some(CONTEXT)),
        #[cfg(not(target_os = "macos"))]
        KeyBinding::new("ctrl-]", Indent, Some(CONTEXT)),
        #[cfg(target_os = "macos")]
        KeyBinding::new("cmd-[", Outdent, Some(CONTEXT)),
        #[cfg(not(target_os = "macos"))]
        KeyBinding::new("ctrl-[", Outdent, Some(CONTEXT)),
        KeyBinding::new("shift-left", SelectLeft, Some(CONTEXT)),
        KeyBinding::new("shift-right", SelectRight, Some(CONTEXT)),
        KeyBinding::new("shift-up", SelectUp, Some(CONTEXT)),
        KeyBinding::new("shift-down", SelectDown, Some(CONTEXT)),
        KeyBinding::new("home", MoveHome, Some(CONTEXT)),
        KeyBinding::new("end", MoveEnd, Some(CONTEXT)),
        KeyBinding::new("shift-home", SelectToStartOfLine, Some(CONTEXT)),
        KeyBinding::new("shift-end", SelectToEndOfLine, Some(CONTEXT)),
        #[cfg(target_os = "macos")]
        KeyBinding::new("ctrl-shift-a", SelectToStartOfLine, Some(CONTEXT)),
        #[cfg(target_os = "macos")]
        KeyBinding::new("ctrl-shift-e", SelectToEndOfLine, Some(CONTEXT)),
        #[cfg(target_os = "macos")]
        KeyBinding::new("shift-cmd-left", SelectToStartOfLine, Some(CONTEXT)),
        #[cfg(target_os = "macos")]
        KeyBinding::new("shift-cmd-right", SelectToEndOfLine, Some(CONTEXT)),
        #[cfg(target_os = "macos")]
        KeyBinding::new("alt-shift-left", SelectToPreviousWordStart, Some(CONTEXT)),
        #[cfg(not(target_os = "macos"))]
        KeyBinding::new("ctrl-shift-left", SelectToPreviousWordStart, Some(CONTEXT)),
        #[cfg(target_os = "macos")]
        KeyBinding::new("alt-shift-right", SelectToNextWordEnd, Some(CONTEXT)),
        #[cfg(not(target_os = "macos"))]
        KeyBinding::new("ctrl-shift-right", SelectToNextWordEnd, Some(CONTEXT)),
        #[cfg(target_os = "macos")]
        KeyBinding::new("ctrl-cmd-space", ShowCharacterPalette, Some(CONTEXT)),
        #[cfg(target_os = "macos")]
        KeyBinding::new("cmd-a", SelectAll, Some(CONTEXT)),
        #[cfg(not(target_os = "macos"))]
        KeyBinding::new("ctrl-a", SelectAll, Some(CONTEXT)),
        #[cfg(target_os = "macos")]
        KeyBinding::new("cmd-c", Copy, Some(CONTEXT)),
        #[cfg(not(target_os = "macos"))]
        KeyBinding::new("ctrl-c", Copy, Some(CONTEXT)),
        #[cfg(target_os = "macos")]
        KeyBinding::new("cmd-x", Cut, Some(CONTEXT)),
        #[cfg(not(target_os = "macos"))]
        KeyBinding::new("ctrl-x", Cut, Some(CONTEXT)),
        #[cfg(target_os = "macos")]
        KeyBinding::new("cmd-v", Paste, Some(CONTEXT)),
        #[cfg(not(target_os = "macos"))]
        KeyBinding::new("ctrl-v", Paste, Some(CONTEXT)),
        #[cfg(target_os = "macos")]
        KeyBinding::new("ctrl-a", MoveHome, Some(CONTEXT)),
        #[cfg(target_os = "macos")]
        KeyBinding::new("cmd-left", MoveHome, Some(CONTEXT)),
        #[cfg(target_os = "macos")]
        KeyBinding::new("ctrl-e", MoveEnd, Some(CONTEXT)),
        #[cfg(target_os = "macos")]
        KeyBinding::new("cmd-right", MoveEnd, Some(CONTEXT)),
        #[cfg(target_os = "macos")]
        KeyBinding::new("cmd-z", Undo, Some(CONTEXT)),
        #[cfg(target_os = "macos")]
        KeyBinding::new("cmd-shift-z", Redo, Some(CONTEXT)),
        #[cfg(target_os = "macos")]
        KeyBinding::new("cmd-up", MoveToStart, Some(CONTEXT)),
        #[cfg(target_os = "macos")]
        KeyBinding::new("cmd-down", MoveToEnd, Some(CONTEXT)),
        #[cfg(target_os = "macos")]
        KeyBinding::new("alt-left", MoveToPreviousWord, Some(CONTEXT)),
        #[cfg(target_os = "macos")]
        KeyBinding::new("alt-right", MoveToNextWord, Some(CONTEXT)),
        #[cfg(not(target_os = "macos"))]
        KeyBinding::new("ctrl-left", MoveToPreviousWord, Some(CONTEXT)),
        #[cfg(not(target_os = "macos"))]
        KeyBinding::new("ctrl-right", MoveToNextWord, Some(CONTEXT)),
        #[cfg(target_os = "macos")]
        KeyBinding::new("cmd-shift-up", SelectToStart, Some(CONTEXT)),
        #[cfg(target_os = "macos")]
        KeyBinding::new("cmd-shift-down", SelectToEnd, Some(CONTEXT)),
        #[cfg(not(target_os = "macos"))]
        KeyBinding::new("ctrl-z", Undo, Some(CONTEXT)),
        #[cfg(not(target_os = "macos"))]
        KeyBinding::new("ctrl-y", Redo, Some(CONTEXT)),
    ]);

    number_input::init(cx);
}

#[derive(Clone)]
pub(super) struct LastLayout {
    /// The last layout lines.
    pub(super) lines: Rc<SmallVec<[WrappedLine; 1]>>,
    /// The line_height of text layout, this will change will InputElement painted.
    pub(super) line_height: Pixels,
    /// The visible range (no wrap) of lines in the viewport.
    pub(super) visible_range: Range<usize>,
    /// The wrap width of text layout, this will change will InputElement painted.
    pub(super) wrap_width: Option<Pixels>,
    /// The line number width of text layout.
    pub(super) line_number_width: Pixels,
}

impl Deref for LastLayout {
    type Target = Rc<SmallVec<[WrappedLine; 1]>>;

    fn deref(&self) -> &Self::Target {
        &self.lines
    }
}

/// InputState to keep editing state of the [`super::TextInput`].
pub struct InputState {
    pub(super) focus_handle: FocusHandle,
    pub(super) mode: InputMode,
    pub(super) text: SharedString,
    pub(super) text_wrapper: TextWrapper,
    pub(super) history: History<Change>,
    pub(super) blink_cursor: Entity<BlinkCursor>,
    pub(super) loading: bool,
    /// Range in UTF-8 length for the selected text.
    ///
    /// - "Hello 世界💝" = 16
    /// - "💝" = 4
    pub(super) selected_range: Selection,
    /// Range for save the selected word, use to keep word range when drag move.
    pub(super) selected_word_range: Option<Selection>,
    pub(super) selection_reversed: bool,
    /// The marked range is the temporary insert text on IME typing.
    pub(super) marked_range: Option<Selection>,
    pub(super) last_layout: Option<LastLayout>,
    pub(super) last_cursor: Option<Cursor>,
    /// The input container bounds
    pub(super) input_bounds: Bounds<Pixels>,
    /// The text bounds
    pub(super) last_bounds: Option<Bounds<Pixels>>,
    pub(super) last_selected_range: Option<Selection>,
    pub(super) selecting: bool,
    pub(super) disabled: bool,
    pub(super) masked: bool,
    pub(super) clean_on_escape: bool,
    /// Disable word wrap for multi-line input
    pub(super) disable_word_wrap: bool,
    /// Show horizontal scrollbar when text overflows
    pub(super) show_horizontal_scrollbar: bool,
    pub(super) pattern: Option<regex::Regex>,
    pub(super) validate: Option<Box<dyn Fn(&str, &mut Context<Self>) -> bool + 'static>>,
    pub(crate) scroll_handle: ScrollHandle,
    pub(super) scroll_state: ScrollbarState,
    /// The size of the scrollable content.
    pub(crate) scroll_size: gpui::Size<Pixels>,

    /// The mask pattern for formatting the input text
    pub(crate) mask_pattern: MaskPattern,
    pub(super) placeholder: SharedString,

    /// Popover
    diagnostic_popover: Option<Entity<DiagnosticPopover>>,

    /// To remember the horizontal column (x-coordinate) of the cursor position for keep column for move up/down.
    preferred_x_offset: Option<Pixels>,
    _subscriptions: Vec<Subscription>,
}

impl EventEmitter<InputEvent> for InputState {}

impl InputState {
    /// Create a Input state with default [`InputMode::SingleLine`] mode.
    ///
    /// See also: [`Self::multi_line`], [`Self::auto_grow`] to set other mode.
    pub fn new(window: &mut Window, cx: &mut Context<Self>) -> Self {
        let focus_handle = cx.focus_handle();
        let blink_cursor = cx.new(|_| BlinkCursor::new());
        let history = History::new().group_interval(std::time::Duration::from_secs(1));

        let _subscriptions = vec![
            // Observe the blink cursor to repaint the view when it changes.
            cx.observe(&blink_cursor, |_, _, cx| cx.notify()),
            // Blink the cursor when the window is active, pause when it's not.
            cx.observe_window_activation(window, |input, window, cx| {
                if window.is_window_active() {
                    let focus_handle = input.focus_handle.clone();
                    if focus_handle.is_focused(window) {
                        input.blink_cursor.update(cx, |blink_cursor, cx| {
                            blink_cursor.start(cx);
                        });
                    }
                }
            }),
            cx.on_focus(&focus_handle, window, Self::on_focus),
            cx.on_blur(&focus_handle, window, Self::on_blur),
        ];

        let text_style = window.text_style();

        Self {
            focus_handle: focus_handle.clone(),
            text: "".into(),
            text_wrapper: TextWrapper::new(
                text_style.font(),
                text_style.font_size.to_pixels(window.rem_size()),
                None,
            ),
            blink_cursor,
            history,
            selected_range: (Cursor::new(0)..Cursor::new(0)).into(),
            selected_word_range: None,
            selection_reversed: false,
            marked_range: None,
            input_bounds: Bounds::default(),
            selecting: false,
            disabled: false,
            masked: false,
            clean_on_escape: false,
            disable_word_wrap: false,
            show_horizontal_scrollbar: false,
            loading: false,
            pattern: None,
            validate: None,
            mode: InputMode::SingleLine,
            last_layout: None,
            last_bounds: None,
            last_selected_range: None,
            last_cursor: None,
            scroll_handle: ScrollHandle::new(),
            scroll_state: ScrollbarState::default(),
            scroll_size: gpui::size(px(0.), px(0.)),
            preferred_x_offset: None,
            placeholder: SharedString::default(),
            mask_pattern: MaskPattern::default(),
            diagnostic_popover: None,
            _subscriptions,
        }
    }

    /// Set Input to use [`InputMode::MultiLine`] mode.
    ///
    /// Default rows is 2.
    pub fn multi_line(mut self) -> Self {
        self.mode = InputMode::MultiLine {
            rows: 2,
            height: None,
            tab: TabSize::default(),
        };
        self
    }

    /// Set Input to use [`InputMode::AutoGrow`] mode with min, max rows limit.
    pub fn auto_grow(mut self, min_rows: usize, max_rows: usize) -> Self {
        self.mode = InputMode::AutoGrow {
            rows: min_rows,
            min_rows: min_rows,
            max_rows: max_rows,
        };
        self
    }

    /// Set Input to use [`InputMode::CodeEditor`] mode.
    ///
    /// Default options:
    ///
    /// - line_number: true
    /// - tab_size: 2
    /// - hard_tabs: false
    /// - height: full
    ///
    /// If `highlighter` is None, will use the default highlighter.
    ///
    /// Code Editor aim for help used to simple code editing or display, not a full-featured code editor.
    ///
    /// ## Features
    ///
    /// - Syntax Highlighting
    /// - Auto Indent
    /// - Line Number
    pub fn code_editor(mut self, language: impl Into<SharedString>) -> Self {
        let language: SharedString = language.into();
        self.mode = InputMode::CodeEditor {
            rows: 2,
            tab: TabSize::default(),
            language,
            highlighter: Rc::new(RefCell::new(None)),
            line_number: true,
            height: Some(relative(1.)),
            markers: Rc::new(vec![]),
        };
        self
    }

    /// Set placeholder
    pub fn placeholder(mut self, placeholder: impl Into<SharedString>) -> Self {
        self.placeholder = placeholder.into();
        self
    }

    /// Set enable/disable line number, only for [`InputMode::CodeEditor`] mode.
    pub fn line_number(mut self, line_number: bool) -> Self {
        if let InputMode::CodeEditor { line_number: l, .. } = &mut self.mode {
            *l = line_number;
        }
        self
    }

    /// Set line number, only for [`InputMode::CodeEditor`] mode.
    pub fn set_line_number(&mut self, line_number: bool, _: &mut Window, cx: &mut Context<Self>) {
        if let InputMode::CodeEditor { line_number: l, .. } = &mut self.mode {
            *l = line_number;
        }
        cx.notify();
    }

    /// Set the tab size for the input.
    ///
    /// Only for [`InputMode::MultiLine`] and [`InputMode::CodeEditor`] mode.
    pub fn tab_size(mut self, tab: TabSize) -> Self {
        match &mut self.mode {
            InputMode::MultiLine { tab: t, .. } => *t = tab,
            InputMode::CodeEditor { tab: t, .. } => *t = tab,
            _ => {}
        }
        self
    }

    /// Set the number of rows for the multi-line Textarea.
    ///
    /// This is only used when `multi_line` is set to true.
    ///
    /// default: 2
    pub fn rows(mut self, rows: usize) -> Self {
        match &mut self.mode {
            InputMode::MultiLine { rows: r, .. } => *r = rows,
            InputMode::AutoGrow {
                max_rows: max_r,
                rows: r,
                ..
            } => {
                *r = rows;
                *max_r = rows;
            }
            _ => {}
        }
        self
    }

    /// Set highlighter language for for [`InputMode::CodeEditor`] mode.
    pub fn set_highlighter(
        &mut self,
        new_language: impl Into<SharedString>,
        cx: &mut Context<Self>,
    ) {
        match &mut self.mode {
            InputMode::CodeEditor {
                language,
                highlighter,
                ..
            } => {
                *language = new_language.into();
                *highlighter.borrow_mut() = None;
            }
            _ => {}
        }
        cx.notify();
    }

    fn reset_highlighter(&mut self, cx: &mut Context<Self>) {
        match &mut self.mode {
            InputMode::CodeEditor { highlighter, .. } => {
                *highlighter.borrow_mut() = None;
            }
            _ => {}
        }
        cx.notify();
    }

    /// Set markers, only for [`InputMode::CodeEditor`] mode.
    ///
    /// For example to set the diagnostic markers in the code editor.
    pub fn set_markers(&mut self, markers: Vec<Marker>, _: &mut Window, _: &mut Context<Self>) {
        let mut markers = markers;
        for marker in &mut markers {
            marker.prepare(self);
        }
        self.mode.set_markers(markers);
    }

    /// Set placeholder
    pub fn set_placeholder(
        &mut self,
        placeholder: impl Into<SharedString>,
        _: &mut Window,
        cx: &mut Context<Self>,
    ) {
        self.placeholder = placeholder.into();
        cx.notify();
    }

    /// Called after moving the cursor. Updates preferred_x_offset if we know where the cursor now is.
    fn update_preferred_x_offset(&mut self, _cx: &mut Context<Self>) {
        let (Some(_), Some(bounds)) = (&self.last_layout, &self.last_bounds) else {
            return;
        };

        // Find which line and sub-line the cursor is on and its position
        let (_, _, cursor_pos) = self.line_and_position_for_offset(self.cursor().offset);

        if let Some(pos) = cursor_pos {
            self.preferred_x_offset = Some(pos.x + bounds.origin.x);
        }
    }

    /// Find which line and sub-line the given offset belongs to, along with the position within that sub-line.
    ///
    /// Returns:
    ///
    /// - The index of the line (zero-based) containing the offset.
    /// - The index of the sub-line (zero-based) within the line containing the offset.
    /// - The position of the offset.
    pub(super) fn line_and_position_for_offset(
        &self,
        offset: usize,
    ) -> (usize, usize, Option<Point<Pixels>>) {
        let Some(last_layout) = &self.last_layout else {
            return (0, 0, None);
        };
        let line_height = last_layout.line_height;

        let mut prev_lines_offset = 0;
        let mut y_offset = px(0.);
        for (line_index, line) in last_layout.lines.iter().enumerate() {
            let local_offset = offset.saturating_sub(prev_lines_offset);
            if let Some(pos) = line.position_for_index(local_offset, line_height) {
                let sub_line_index = (pos.y.0 / line_height.0) as usize;
                let adjusted_pos = point(pos.x, pos.y + y_offset);
                return (line_index, sub_line_index, Some(adjusted_pos));
            }

            y_offset += line.size(line_height).height;
            prev_lines_offset += line.len() + 1;
        }
        (0, 0, None)
    }

    /// Move the cursor vertically by one line (up or down) while preserving the column if possible.
    ///
    /// move_lines: Number of lines to move vertically (positive for down, negative for up).
    fn move_vertical(&mut self, move_lines: isize, window: &mut Window, cx: &mut Context<Self>) {
        if self.mode.is_single_line() {
            return;
        }

        let (Some(last_layout), Some(bounds)) = (&self.last_layout, &self.last_bounds) else {
            return;
        };

        let offset = self.cursor().offset;
        let preferred_x_offset = self.preferred_x_offset;
        let line_height = last_layout.line_height;
        let (current_line, current_sub_line, current_pos) =
            self.line_and_position_for_offset(offset);

        let Some(current_pos) = current_pos else {
            return;
        };

        let current_x = self
            .preferred_x_offset
            .unwrap_or_else(|| current_pos.x + bounds.origin.x);

        let mut new_line = current_line;
        let mut new_sub_line = current_sub_line as i32;
        new_sub_line += if move_lines > 0 { 1 } else { -1 };

        // Handle moving above the first line
        if move_lines < 0 && current_line == 0 && new_sub_line < 0 {
            // Move cursor to the beginning of the text
            self.move_to(Cursor::new(0), window, cx);
            self.preferred_x_offset = preferred_x_offset;
            return;
        }

        if new_sub_line < 0 {
            new_line = new_line
                .saturating_add_signed(move_lines)
                .max(0)
                .min(last_layout.lines.len().saturating_sub(1));
            new_sub_line = last_layout.lines[new_line].wrap_boundaries.len() as i32;
        } else {
            let max_sub_line = last_layout.lines[current_line].wrap_boundaries.len() as i32;
            if new_sub_line > max_sub_line {
                if new_line < last_layout.lines.len() - 1 {
                    new_line = new_line
                        .saturating_add_signed(move_lines)
                        .max(0)
                        .min(last_layout.lines.len().saturating_sub(1));
                    new_sub_line = 0;
                } else {
                    new_sub_line = max_sub_line;
                }
            }
        }

        // If after adjustment, still at the same position, do not proceed
        if new_line == current_line && new_sub_line == current_sub_line as i32 {
            return;
        }

        let target_line = &last_layout.lines[new_line];
        let line_x = current_x - bounds.origin.x;
        let target_sub_line = new_sub_line as usize;

        let approx_pos = point(line_x, px(target_sub_line as f32 * line_height.0));
        let index_res = target_line.index_for_position(approx_pos, line_height);

        let new_local_index = match index_res {
            Ok(i) => i,
            Err(i) => i,
        };

        let mut prev_lines_offset = 0;
        for (_, line) in last_layout
            .lines
            .iter()
            .enumerate()
            .take_while(|(i, _)| *i < new_line)
        {
            prev_lines_offset += line.len() + 1;
        }

        let new_offset = (prev_lines_offset + new_local_index).min(self.text.len());
        let new_cursor = Cursor::new(new_offset);
        self.selected_range = (new_cursor..new_cursor).into();
        self.pause_blink_cursor(cx);
        // Set back the preferred_x_offset
        self.preferred_x_offset = preferred_x_offset;
        cx.notify();
    }

    /// Set the text of the input field.
    ///
    /// And the selection_range will be reset to 0..0.
    pub fn set_value(
        &mut self,
        value: impl Into<SharedString>,
        window: &mut Window,
        cx: &mut Context<Self>,
    ) {
        self.history.ignore = true;
        let was_disabled = self.disabled;
        self.replace_text(value, window, cx);
        self.disabled = was_disabled;
        self.history.ignore = false;
        // Ensure cursor to start when set text
        if self.mode.is_single_line() {
            self.selected_range =
                (Cursor::new(self.text.len())..Cursor::new(self.text.len())).into();
        } else {
            self.selected_range = (Cursor::new(0)..Cursor::new(0)).into();
        }
        // Move scroll to top
        self.scroll_handle.set_offset(point(px(0.), px(0.)));

        cx.notify();
    }

    /// Insert text at the current cursor position.
    ///
    /// And the cursor will be moved to the end of inserted text.
    pub fn insert(
        &mut self,
        text: impl Into<SharedString>,
        window: &mut Window,
        cx: &mut Context<Self>,
    ) {
        let text: SharedString = text.into();
        let range_utf16 = self.range_to_utf16(&(self.cursor().offset..self.cursor().offset));
        self.replace_text_in_range(Some(range_utf16), &text, window, cx);
        self.selected_range = (self.selected_range.end..self.selected_range.end).into();
    }

    /// Replace text at the current cursor position.
    ///
    /// And the cursor will be moved to the end of replaced text.
    pub fn replace(
        &mut self,
        text: impl Into<SharedString>,
        window: &mut Window,
        cx: &mut Context<Self>,
    ) {
        let text: SharedString = text.into();
        self.replace_text_in_range(None, &text, window, cx);
        self.selected_range = (self.selected_range.end..self.selected_range.end).into();
    }

    fn replace_text(
        &mut self,
        text: impl Into<SharedString>,
        window: &mut Window,
        cx: &mut Context<Self>,
    ) {
        let text: SharedString = text.into();
        let range = 0..self.text.chars().map(|c| c.len_utf16()).sum();
        self.replace_text_in_range(Some(range), &text, window, cx);
        self.reset_highlighter(cx);
    }

    /// Set with disabled mode.
    ///
    /// See also: [`Self::set_disabled`], [`Self::is_disabled`].
    #[allow(unused)]
    pub(crate) fn disabled(mut self, disabled: bool) -> Self {
        self.disabled = disabled;
        self
    }

    /// Set with password masked state.
    pub fn masked(mut self, masked: bool) -> Self {
        self.masked = masked;
        self
    }

    /// Set the password masked state of the input field.
    pub fn set_masked(&mut self, masked: bool, _: &mut Window, cx: &mut Context<Self>) {
        self.masked = masked;
        cx.notify();
    }

    /// Set true to clear the input by pressing Escape key.
    pub fn clean_on_escape(mut self) -> Self {
        self.clean_on_escape = true;
        self
    }

    /// Disable word wrap for multi-line input.
    pub fn disable_word_wrap(mut self) -> Self {
        self.disable_word_wrap = true;
        self
    }

    /// Show horizontal scrollbar when text overflows.
    pub fn show_horizontal_scrollbar(mut self) -> Self {
        self.show_horizontal_scrollbar = true;
        self
    }

    /// Set the regular expression pattern of the input field.
    pub fn pattern(mut self, pattern: regex::Regex) -> Self {
        self.pattern = Some(pattern);
        self
    }

    /// Set the regular expression pattern of the input field with reference.
    pub fn set_pattern(
        &mut self,
        pattern: regex::Regex,
        _window: &mut Window,
        _cx: &mut Context<Self>,
    ) {
        self.pattern = Some(pattern);
    }

    /// Set the validation function of the input field.
    pub fn validate(mut self, f: impl Fn(&str, &mut Context<Self>) -> bool + 'static) -> Self {
        self.validate = Some(Box::new(f));
        self
    }

    /// Set true to show indicator at the input right.
    pub fn set_loading(&mut self, loading: bool, _: &mut Window, cx: &mut Context<Self>) {
        self.loading = loading;
        cx.notify();
    }

    /// Set the default value of the input field.
    pub fn default_value(mut self, value: impl Into<SharedString>) -> Self {
        self.text = value.into();
        self.text_wrapper.text = self.text.clone();
        self
    }

    /// Return the value of the input field.
    pub fn value(&self) -> &SharedString {
        &self.text
    }

    /// Return the value without mask.
    pub fn unmask_value(&self) -> SharedString {
        self.mask_pattern.unmask(&self.text).into()
    }

    /// Return the (1-based) line and column of the cursor.
    pub fn line_column(&self) -> LineColumn {
        self.text_wrapper.line_column(self.cursor().offset)
    }

    /// Set (1-based) line and column of the cursor.
    ///
    /// This will move the cursor to the specified line and column, and update the selection range.
    ///
    /// - The `column` is optional, if it is `None`, it will return the start of the line.
    /// - If the `line` is 0, it will return 0.
    /// - If the `line` is greater than the number of lines, it will return
    ///   the length of the text.
    ///
    /// Ignore, if the line, column is invalid.
    pub fn go_to_line(
        &mut self,
        line: usize,
        column: Option<usize>,
        window: &mut Window,
        cx: &mut Context<Self>,
    ) {
        if let Some(offset) = self
            .text_wrapper
            .offset_for_line_column(line, column.unwrap_or(1))
        {
            self.move_to(Cursor::new(offset), window, cx);
        }
    }

    /// Focus the input field.
    pub fn focus(&self, window: &mut Window, _: &mut Context<Self>) {
        self.focus_handle.focus(window);
    }

    pub(super) fn left(&mut self, _: &MoveLeft, window: &mut Window, cx: &mut Context<Self>) {
        self.pause_blink_cursor(cx);
        if self.selected_range.is_empty() {
            self.move_to(
                Cursor::new(self.previous_boundary(self.cursor().offset)),
                window,
                cx,
            );
        } else {
            self.move_to(self.selected_range.start, window, cx)
        }
    }

    pub(super) fn right(&mut self, _: &MoveRight, window: &mut Window, cx: &mut Context<Self>) {
        self.pause_blink_cursor(cx);
        if self.selected_range.is_empty() {
            self.move_to(
                Cursor::new(self.next_boundary(self.selected_range.end.offset)),
                window,
                cx,
            );
        } else {
            self.move_to(self.selected_range.end, window, cx)
        }
    }

    pub(super) fn up(&mut self, _: &MoveUp, window: &mut Window, cx: &mut Context<Self>) {
        if self.mode.is_single_line() {
            return;
        }

        if !self.selected_range.is_empty() {
            self.move_to(
                Cursor::new(self.previous_boundary(self.selected_range.start.saturating_sub(1))),
                window,
                cx,
            );
        }
        self.pause_blink_cursor(cx);
        self.move_vertical(-1, window, cx);
    }

    pub(super) fn down(&mut self, _: &MoveDown, window: &mut Window, cx: &mut Context<Self>) {
        if self.mode.is_single_line() {
            return;
        }

        if !self.selected_range.is_empty() {
            self.move_to(
                Cursor::new(self.next_boundary(self.selected_range.end.offset.saturating_sub(1))),
                window,
                cx,
            );
        }

        self.pause_blink_cursor(cx);
        self.move_vertical(1, window, cx);
    }

    pub(super) fn page_up(&mut self, _: &MovePageUp, window: &mut Window, cx: &mut Context<Self>) {
        if self.mode.is_single_line() {
            return;
        }

        let Some(last_layout) = &self.last_layout else {
            return;
        };

        let display_lines = (self.input_bounds.size.height / last_layout.line_height) as isize;
        self.move_vertical(-display_lines, window, cx);
    }

    pub(super) fn page_down(
        &mut self,
        _: &MovePageDown,
        window: &mut Window,
        cx: &mut Context<Self>,
    ) {
        if self.mode.is_single_line() {
            return;
        }

        let Some(last_layout) = &self.last_layout else {
            return;
        };

        let display_lines = (self.input_bounds.size.height / last_layout.line_height) as isize;
        self.move_vertical(display_lines, window, cx);
    }

    pub(super) fn select_left(
        &mut self,
        _: &SelectLeft,
        window: &mut Window,
        cx: &mut Context<Self>,
    ) {
        self.select_to(
            Cursor::new(self.previous_boundary(self.cursor().offset)),
            window,
            cx,
        );
    }

    pub(super) fn select_right(
        &mut self,
        _: &SelectRight,
        window: &mut Window,
        cx: &mut Context<Self>,
    ) {
        self.select_to(
            Cursor::new(self.next_boundary(self.cursor().offset)),
            window,
            cx,
        );
    }

    pub(super) fn select_up(&mut self, _: &SelectUp, window: &mut Window, cx: &mut Context<Self>) {
        if self.mode.is_single_line() {
            return;
        }
        let offset = self.start_of_line(window, cx).saturating_sub(1);
        self.select_to(Cursor::new(self.previous_boundary(offset)), window, cx);
    }

    pub(super) fn select_down(
        &mut self,
        _: &SelectDown,
        window: &mut Window,
        cx: &mut Context<Self>,
    ) {
        if self.mode.is_single_line() {
            return;
        }
        let offset = (self.end_of_line(window, cx) + 1).min(self.text.len());
        self.select_to(Cursor::new(self.next_boundary(offset)), window, cx);
    }

    pub(super) fn select_all(
        &mut self,
        _: &SelectAll,
        window: &mut Window,
        cx: &mut Context<Self>,
    ) {
        self.move_to(Cursor::new(0), window, cx);
        self.select_to(Cursor::new(self.text.len()), window, cx)
    }

    pub(super) fn home(&mut self, _: &MoveHome, window: &mut Window, cx: &mut Context<Self>) {
        self.pause_blink_cursor(cx);
        let offset = self.start_of_line(window, cx);
        self.move_to(Cursor::new(offset), window, cx);
    }

    pub(super) fn end(&mut self, _: &MoveEnd, window: &mut Window, cx: &mut Context<Self>) {
        self.pause_blink_cursor(cx);
        let offset = self.end_of_line(window, cx);
        self.move_to(Cursor::new(offset), window, cx);
    }

    pub(super) fn move_to_start(
        &mut self,
        _: &MoveToStart,
        window: &mut Window,
        cx: &mut Context<Self>,
    ) {
        self.move_to(Cursor::new(0), window, cx);
    }

    pub(super) fn move_to_end(
        &mut self,
        _: &MoveToEnd,
        window: &mut Window,
        cx: &mut Context<Self>,
    ) {
        let end = self.text.len();
        self.move_to(Cursor::new(end), window, cx);
    }

    pub(super) fn move_to_previous_word(
        &mut self,
        _: &MoveToPreviousWord,
        window: &mut Window,
        cx: &mut Context<Self>,
    ) {
        let offset = self.previous_start_of_word();
        self.move_to(Cursor::new(offset), window, cx);
    }

    pub(super) fn move_to_next_word(
        &mut self,
        _: &MoveToNextWord,
        window: &mut Window,
        cx: &mut Context<Self>,
    ) {
        let offset = self.next_end_of_word();
        self.move_to(Cursor::new(offset), window, cx);
    }

    pub(super) fn select_to_start(
        &mut self,
        _: &SelectToStart,
        window: &mut Window,
        cx: &mut Context<Self>,
    ) {
        self.select_to(Cursor::new(0), window, cx);
    }

    pub(super) fn select_to_end(
        &mut self,
        _: &SelectToEnd,
        window: &mut Window,
        cx: &mut Context<Self>,
    ) {
        let end = self.text.len();
        self.select_to(Cursor::new(end), window, cx);
    }

    pub(super) fn select_to_start_of_line(
        &mut self,
        _: &SelectToStartOfLine,
        window: &mut Window,
        cx: &mut Context<Self>,
    ) {
        let offset = self.start_of_line(window, cx);
        self.select_to(Cursor::new(self.previous_boundary(offset)), window, cx);
    }

    pub(super) fn select_to_end_of_line(
        &mut self,
        _: &SelectToEndOfLine,
        window: &mut Window,
        cx: &mut Context<Self>,
    ) {
        let offset = self.end_of_line(window, cx);
        self.select_to(Cursor::new(self.next_boundary(offset)), window, cx);
    }

    pub(super) fn select_to_previous_word(
        &mut self,
        _: &SelectToPreviousWordStart,
        window: &mut Window,
        cx: &mut Context<Self>,
    ) {
        let offset = self.previous_start_of_word();
        self.select_to(Cursor::new(offset), window, cx);
    }

    pub(super) fn select_to_next_word(
        &mut self,
        _: &SelectToNextWordEnd,
        window: &mut Window,
        cx: &mut Context<Self>,
    ) {
        let offset = self.next_end_of_word();
        self.select_to(Cursor::new(offset), window, cx);
    }

    /// Return the start offset of the previous word.
    fn previous_start_of_word(&mut self) -> usize {
        let offset = self.selected_range.start.offset;
        let prev_str = self.text_for_range_utf8(0..offset);
        UnicodeSegmentation::split_word_bound_indices(prev_str)
            .filter(|(_, s)| !s.trim_start().is_empty())
            .next_back()
            .map(|(i, _)| i)
            .unwrap_or(0)
    }

    /// Return the next end offset of the next word.
    fn next_end_of_word(&mut self) -> usize {
        let offset = self.cursor().offset;
        let next_str = self.text_for_range_utf8(offset..self.text.len());
        UnicodeSegmentation::split_word_bound_indices(next_str)
            .find(|(_, s)| !s.trim_start().is_empty())
            .map(|(i, s)| offset + i + s.len())
            .unwrap_or(self.text.len())
    }

    /// Get start of line
    fn start_of_line(&mut self, window: &mut Window, cx: &mut Context<Self>) -> usize {
        if self.mode.is_single_line() {
            return 0;
        }

        let offset = self.previous_boundary(self.cursor().offset);
        let line = self
            .text_for_range(self.range_to_utf16(&(0..offset + 1)), &mut None, window, cx)
            .unwrap_or_default()
            .rfind('\n')
            .map(|i| i + 1)
            .unwrap_or(0);
        line
    }

    /// Get start line of selection start or end (The min value).
    ///
    /// This is means is always get the first line of selection.
    fn start_of_line_of_selection(&mut self, window: &mut Window, cx: &mut Context<Self>) -> usize {
        if self.mode.is_single_line() {
            return 0;
        }

        let mut offset = self.previous_boundary(
            self.selected_range
                .start
                .min(self.selected_range.end.offset),
        );
        if self.text.chars().nth(offset) == Some('\r') {
            offset += 1;
        }

        let line = self
            .text_for_range(self.range_to_utf16(&(0..offset + 1)), &mut None, window, cx)
            .unwrap_or_default()
            .rfind('\n')
            .map(|i| i + 1)
            .unwrap_or(0);
        line
    }

    /// Get end of line
    fn end_of_line(&mut self, window: &mut Window, cx: &mut Context<Self>) -> usize {
        if self.mode.is_single_line() {
            return self.text.len();
        }

        let offset = self.next_boundary(self.cursor().offset);
        // ignore if offset is "\n"
        if self
            .text_for_range(
                self.range_to_utf16(&(offset.saturating_sub(1)..offset)),
                &mut None,
                window,
                cx,
            )
            .unwrap_or_default()
            .eq("\n")
        {
            return offset;
        }

        let line = self
            .text_for_range(
                self.range_to_utf16(&(offset..self.text.len())),
                &mut None,
                window,
                cx,
            )
            .unwrap_or_default()
            .find('\n')
            .map(|i| i + offset)
            .unwrap_or(self.text.len());
        line
    }

    /// Get indent string of next line.
    ///
    /// To get current and next line indent, to return more depth one.
    pub(super) fn indent_of_next_line(
        &mut self,
        window: &mut Window,
        cx: &mut Context<Self>,
    ) -> String {
        if self.mode.is_single_line() {
            return "".into();
        }

        let mut current_indent = String::new();
        let mut next_indent = String::new();
        let current_line_start_pos = self.start_of_line(window, cx);
        let next_line_start_pos = self.end_of_line(window, cx);
        for c in self.text.chars().skip(current_line_start_pos) {
            if !c.is_whitespace() {
                break;
            }
            if c == '\n' || c == '\r' {
                break;
            }
            current_indent.push(c);
        }

        for c in self.text.chars().skip(next_line_start_pos) {
            if !c.is_whitespace() {
                break;
            }
            if c == '\n' || c == '\r' {
                break;
            }
            next_indent.push(c);
        }

        if next_indent.len() > current_indent.len() {
            return next_indent;
        } else {
            return current_indent;
        }
    }

    pub(super) fn backspace(&mut self, _: &Backspace, window: &mut Window, cx: &mut Context<Self>) {
        if self.selected_range.is_empty() {
            self.select_to(
                Cursor::new(self.previous_boundary(self.cursor().offset)),
                window,
                cx,
            )
        }
        self.replace_text_in_range(None, "", window, cx);
        self.pause_blink_cursor(cx);
    }

    pub(super) fn delete(&mut self, _: &Delete, window: &mut Window, cx: &mut Context<Self>) {
        if self.selected_range.is_empty() {
            self.select_to(
                Cursor::new(self.next_boundary(self.cursor().offset)),
                window,
                cx,
            )
        }
        self.replace_text_in_range(None, "", window, cx);
        self.pause_blink_cursor(cx);
    }

    pub(super) fn delete_to_beginning_of_line(
        &mut self,
        _: &DeleteToBeginningOfLine,
        window: &mut Window,
        cx: &mut Context<Self>,
    ) {
        let mut offset = self.start_of_line(window, cx);
        if offset == self.cursor().offset {
            offset = offset.saturating_sub(1);
        }
        self.replace_text_in_range(
            Some(self.range_to_utf16(&(offset..self.cursor().offset))),
            "",
            window,
            cx,
        );

        self.pause_blink_cursor(cx);
    }

    pub(super) fn delete_to_end_of_line(
        &mut self,
        _: &DeleteToEndOfLine,
        window: &mut Window,
        cx: &mut Context<Self>,
    ) {
        let mut offset = self.end_of_line(window, cx);
        if offset == self.cursor().offset {
            offset = (offset + 1).clamp(0, self.text.len());
        }
        self.replace_text_in_range(
            Some(self.range_to_utf16(&(self.cursor().offset..offset))),
            "",
            window,
            cx,
        );
        self.pause_blink_cursor(cx);
    }

    pub(super) fn delete_previous_word(
        &mut self,
        _: &DeleteToPreviousWordStart,
        window: &mut Window,
        cx: &mut Context<Self>,
    ) {
        let offset = self.previous_start_of_word();
        self.replace_text_in_range(
            Some(self.range_to_utf16(&(offset..self.cursor().offset))),
            "",
            window,
            cx,
        );
        self.pause_blink_cursor(cx);
    }

    pub(super) fn delete_next_word(
        &mut self,
        _: &DeleteToNextWordEnd,
        window: &mut Window,
        cx: &mut Context<Self>,
    ) {
        let offset = self.next_end_of_word();
        self.replace_text_in_range(
            Some(self.range_to_utf16(&(self.cursor().offset..offset))),
            "",
            window,
            cx,
        );
        self.pause_blink_cursor(cx);
    }

    pub(super) fn enter(&mut self, action: &Enter, window: &mut Window, cx: &mut Context<Self>) {
        if self.mode.is_multi_line() {
            // Get current line indent
            let indent = if self.mode.is_code_editor() {
                self.indent_of_next_line(window, cx)
            } else {
                "".to_string()
            };

            // Add newline and indent
            let new_line_text = format!("\n{}", indent);
            self.replace_text_in_range(None, &new_line_text, window, cx);
        } else {
            // Single line input, just emit the event (e.g.: In a modal dialog to confirm).
            cx.propagate();
        }

        cx.emit(InputEvent::PressEnter {
            secondary: action.secondary,
        });
    }

    pub(super) fn indent_inline(
        &mut self,
        _: &IndentInline,
        window: &mut Window,
        cx: &mut Context<Self>,
    ) {
        self.indent(false, window, cx);
    }

    pub(super) fn indent_block(&mut self, _: &Indent, window: &mut Window, cx: &mut Context<Self>) {
        self.indent(true, window, cx);
    }

    pub(super) fn outdent_inline(
        &mut self,
        _: &OutdentInline,
        window: &mut Window,
        cx: &mut Context<Self>,
    ) {
        self.outdent(false, window, cx);
    }

    pub(super) fn outdent_block(
        &mut self,
        _: &Outdent,
        window: &mut Window,
        cx: &mut Context<Self>,
    ) {
        self.outdent(true, window, cx);
    }

    pub(super) fn indent(&mut self, block: bool, window: &mut Window, cx: &mut Context<Self>) {
        let Some(tab_size) = self.mode.tab_size() else {
            return;
        };

        let tab_indent = tab_size.to_string();
        let selected_range = self.selected_range;
        let mut added_len = 0;
        let is_selected = !self.selected_range.is_empty();

        if is_selected || block {
            let start_offset = self.start_of_line_of_selection(window, cx);
            let mut offset = start_offset;

            let selected_text = self
                .text_for_range(
                    self.range_to_utf16(&(offset..selected_range.end.offset)),
                    &mut None,
                    window,
                    cx,
                )
                .unwrap_or("".into());

            for line in selected_text.split('\n') {
                self.replace_text_in_range(
                    Some(self.range_to_utf16(&(offset..offset))),
                    &tab_indent,
                    window,
                    cx,
                );
                added_len += tab_indent.len();
                // +1 for "\n", the `\r` is included in the `line`.
                offset += line.len() + tab_indent.len() + 1;
            }

            if is_selected {
                self.selected_range =
                    (Cursor::new(start_offset)..selected_range.end + added_len).into();
            } else {
                self.selected_range =
                    (selected_range.start + added_len..selected_range.end + added_len).into();
            }
        } else {
            // Selected none
            let offset = self.selected_range.start.offset;
            self.replace_text_in_range(
                Some(self.range_to_utf16(&(offset..offset))),
                &tab_indent,
                window,
                cx,
            );
            added_len = tab_indent.len();

            self.selected_range =
                (selected_range.start + added_len..selected_range.end + added_len).into();
        }
    }

    pub(super) fn outdent(&mut self, block: bool, window: &mut Window, cx: &mut Context<Self>) {
        let Some(tab_size) = self.mode.tab_size() else {
            return;
        };

        let tab_indent = tab_size.to_string();
        let selected_range = self.selected_range;
        let mut removed_len = 0;
        let is_selected = !self.selected_range.is_empty();

        if is_selected || block {
            let start_offset = self.start_of_line_of_selection(window, cx);
            let mut offset = start_offset;

            let selected_text = self
                .text_for_range(
                    self.range_to_utf16(&(offset..selected_range.end.offset)),
                    &mut None,
                    window,
                    cx,
                )
                .unwrap_or("".into());

            for line in selected_text.split('\n') {
                if line.starts_with(tab_indent.as_ref()) {
                    self.replace_text_in_range(
                        Some(self.range_to_utf16(&(offset..offset + tab_indent.len()))),
                        "",
                        window,
                        cx,
                    );
                    removed_len += tab_indent.len();

                    // +1 for "\n"
                    offset += line.len().saturating_sub(tab_indent.len()) + 1;
                } else {
                    offset += line.len() + 1;
                }
            }

            if is_selected {
                self.selected_range = (Cursor::new(start_offset)
                    ..Cursor::new(selected_range.end.saturating_sub(removed_len)))
                    .into();
            } else {
                self.selected_range =
                    (Cursor::new(selected_range.start.saturating_sub(removed_len))
                        ..Cursor::new(selected_range.end.saturating_sub(removed_len)))
                        .into();
            }
        } else {
            // Selected none
            let start_offset = self.selected_range.start;
            let offset = self.start_of_line_of_selection(window, cx);
            if self
                .text_for_range_utf8(offset..self.text.len())
                .starts_with(tab_indent.as_ref())
            {
                self.replace_text_in_range(
                    Some(self.range_to_utf16(&(offset..offset + tab_indent.len()))),
                    "",
                    window,
                    cx,
                );
                removed_len = tab_indent.len();
                let new_offset = start_offset.saturating_sub(removed_len);
                self.selected_range = (Cursor::new(new_offset)..Cursor::new(new_offset)).into();
            }
        }
    }

    pub(super) fn clean(&mut self, window: &mut Window, cx: &mut Context<Self>) {
        self.replace_text("", window, cx);
    }

    pub(super) fn escape(&mut self, _: &Escape, window: &mut Window, cx: &mut Context<Self>) {
        if self.marked_range.is_some() {
            self.unmark_text(window, cx);
        }

        if self.clean_on_escape {
            return self.clean(window, cx);
        }

        cx.propagate();
    }

    pub(super) fn on_mouse_down(
        &mut self,
        event: &MouseDownEvent,
        window: &mut Window,
        cx: &mut Context<Self>,
    ) {
        // If there have IME marked range and is empty (Means pressed Esc to abort IME typing)
        // Clear the marked range.
        if let Some(marked_range) = &self.marked_range {
            if marked_range.len() == 0 {
                self.marked_range = None;
            }
        }

        self.selecting = true;
        let offset = self.index_for_mouse_position(event.position, window, cx);
        // Double click to select word
        if event.button == MouseButton::Left && event.click_count == 2 {
            self.select_word(offset, window, cx);
            return;
        }

        if event.modifiers.shift {
            self.select_to(Cursor::new(offset), window, cx);
        } else {
            self.move_to(Cursor::new(offset), window, cx)
        }
    }

    pub(super) fn on_mouse_up(
        &mut self,
        _: &MouseUpEvent,
        _window: &mut Window,
        _cx: &mut Context<Self>,
    ) {
        self.selecting = false;
        self.selected_word_range = None;
    }

    pub(super) fn on_mouse_move(
        &mut self,
        event: &MouseMoveEvent,
        window: &mut Window,
        cx: &mut Context<Self>,
    ) {
        if self.mode.is_code_editor() {
            // Show diagnostic popover on mouse move
            let offset = self.index_for_mouse_position(event.position, window, cx);
            if let Some(marker) = self.mode.marker_for_offset(offset) {
                if let Some(diagnostic_popover) = self.diagnostic_popover.as_ref() {
                    if diagnostic_popover.read(cx).marker.range == marker.range {
                        diagnostic_popover.update(cx, |this, cx| {
                            this.show(cx);
                        });

                        return;
                    }
                }

                self.diagnostic_popover = Some(DiagnosticPopover::new(marker, cx.entity(), cx));
                cx.notify();
            } else {
                if let Some(diagnostic_popover) = self.diagnostic_popover.as_mut() {
                    diagnostic_popover.update(cx, |this, cx| {
                        this.check_to_hide(event.position, cx);
                    })
                }
            }
        }
    }

    pub(super) fn on_scroll_wheel(
        &mut self,
        event: &ScrollWheelEvent,
        window: &mut Window,
        cx: &mut Context<Self>,
    ) {
        let line_height = self
            .last_layout
            .as_ref()
            .map(|layout| layout.line_height)
            .unwrap_or(window.line_height());
        let delta = event.delta.pixel_delta(line_height);
        self.update_scroll_offset(Some(self.scroll_handle.offset() + delta), cx);
        self.diagnostic_popover = None;
    }

    fn update_scroll_offset(&mut self, offset: Option<Point<Pixels>>, cx: &mut Context<Self>) {
        let mut offset = offset.unwrap_or(self.scroll_handle.offset());

        let safe_y_range =
            (-self.scroll_size.height + self.input_bounds.size.height).min(px(0.0))..px(0.);
        let safe_x_range =
            (-self.scroll_size.width + self.input_bounds.size.width).min(px(0.0))..px(0.);

        offset.y = offset.y.clamp(safe_y_range.start, safe_y_range.end);
        offset.x = offset.x.clamp(safe_x_range.start, safe_x_range.end);
        self.scroll_handle.set_offset(offset);
        cx.notify();
    }

    pub(super) fn show_character_palette(
        &mut self,
        _: &ShowCharacterPalette,
        window: &mut Window,
        _: &mut Context<Self>,
    ) {
        window.show_character_palette();
    }

    pub(super) fn copy(&mut self, _: &Copy, _: &mut Window, cx: &mut Context<Self>) {
        if self.selected_range.is_empty() {
            return;
        }

        let selected_text = self.text_for_range_utf8(self.selected_range).to_string();
        cx.write_to_clipboard(ClipboardItem::new_string(selected_text));
    }

    pub(super) fn cut(&mut self, _: &Cut, window: &mut Window, cx: &mut Context<Self>) {
        if self.selected_range.is_empty() {
            return;
        }

        let selected_text = self.text_for_range_utf8(self.selected_range).to_string();
        cx.write_to_clipboard(ClipboardItem::new_string(selected_text));
        self.replace_text_in_range(None, "", window, cx);
    }

    pub(super) fn paste(&mut self, _: &Paste, window: &mut Window, cx: &mut Context<Self>) {
        if let Some(clipboard) = cx.read_from_clipboard() {
            let mut new_text = clipboard.text().unwrap_or_default();
            if !self.mode.is_multi_line() {
                new_text = new_text.replace('\n', "");
            }

            self.replace_text_in_range(None, &new_text, window, cx);
        }
    }

    fn push_history(
        &mut self,
        range: &Range<usize>,
        new_text: &str,
        window: &mut Window,
        cx: &mut Context<Self>,
    ) {
        if self.history.ignore {
            return;
        }

        let old_text = self
            .text_for_range(self.range_to_utf16(&range), &mut None, window, cx)
            .unwrap_or("".to_string());

        let new_range = range.start..range.start + new_text.len();

        self.history
            .push(Change::new(range.clone(), &old_text, new_range, new_text));
    }

    pub(super) fn undo(&mut self, _: &Undo, window: &mut Window, cx: &mut Context<Self>) {
        self.history.ignore = true;
        if let Some(changes) = self.history.undo() {
            for change in changes {
                let range_utf16 = self.range_to_utf16(&change.new_range.into());
                self.replace_text_in_range(Some(range_utf16), &change.old_text, window, cx);
            }
        }
        self.history.ignore = false;
    }

    pub(super) fn redo(&mut self, _: &Redo, window: &mut Window, cx: &mut Context<Self>) {
        self.history.ignore = true;
        if let Some(changes) = self.history.redo() {
            for change in changes {
                let range_utf16 = self.range_to_utf16(&change.old_range.into());
                self.replace_text_in_range(Some(range_utf16), &change.new_text, window, cx);
            }
        }
        self.history.ignore = false;
    }

    /// Move the cursor to the given offset.
    ///
    /// The offset is the UTF-8 offset.
    ///
    /// Ensure the offset use self.next_boundary or self.previous_boundary to get the correct offset.
    fn move_to(&mut self, cursor: Cursor, _: &mut Window, cx: &mut Context<Self>) {
        let cursor = Cursor::new(cursor.offset.clamp(0, self.text.len()));
        self.selected_range = (cursor..cursor).into();
        self.pause_blink_cursor(cx);
        self.update_preferred_x_offset(cx);
        cx.notify()
    }

    /// Get the cursor position.
    ///
    /// The offset is the UTF-8 offset.
    pub fn cursor(&self) -> Cursor {
        if let Some(marked_range) = &self.marked_range {
            return marked_range.end;
        }

        if self.selection_reversed {
            self.selected_range.start
        } else {
            self.selected_range.end
        }
    }

    fn index_for_mouse_position(
        &self,
        position: Point<Pixels>,
        _window: &Window,
        _cx: &App,
    ) -> usize {
        // If the text is empty, always return 0
        if self.text.is_empty() {
            return 0;
        }

        let (Some(bounds), Some(last_layout)) =
            (self.last_bounds.as_ref(), self.last_layout.as_ref())
        else {
            return 0;
        };

        let line_height = last_layout.line_height;
        let line_number_width = last_layout.line_number_width;

        // TIP: About the IBeam cursor
        //
        // If cursor style is IBeam, the mouse mouse position is in the middle of the cursor (This is special in OS)

        // The position is relative to the bounds of the text input
        //
        // bounds.origin:
        //
        // - included the input padding.
        // - included the scroll offset.
        let inner_position = position - bounds.origin - point(line_number_width, px(0.));

        let mut index = 0;
        let mut y_offset = px(0.);

        for (_, line) in last_layout.lines.iter().enumerate() {
            let line_origin = self.line_origin_with_y_offset(&mut y_offset, &line, line_height);
            let pos = inner_position - line_origin;

            // Return offset by use closest_index_for_x if is single line mode.
            if self.mode.is_single_line() {
                return line.unwrapped_layout.closest_index_for_x(pos.x);
            }

            let index_result = line.closest_index_for_position(pos, line_height);
            if let Ok(v) = index_result {
                index += v;
                break;
            } else if let Ok(_) = line.index_for_position(point(px(0.), pos.y), line_height) {
                // Click in the this line but not in the text, move cursor to the end of the line.
                // The fallback index is saved in Err from `index_for_position` method.
                index += index_result.unwrap_err();
                break;
            } else if line.text.trim_end_matches(|c| c == '\r').len() == 0 {
                // empty line on Windows is `\r`, other is ''
                let line_bounds = Bounds {
                    origin: line_origin,
                    size: gpui::size(bounds.size.width, line_height),
                };
                let pos = inner_position;
                index += line.len();
                if line_bounds.contains(&pos) {
                    break;
                }
            } else {
                index += line.len();
            }

            // +1 for revert `lines` split `\n`
            index += 1;
        }

        if index > self.text.len() {
            self.text.len()
        } else {
            index
        }
    }

    /// Returns a y offsetted point for the line origin.
    fn line_origin_with_y_offset(
        &self,
        y_offset: &mut Pixels,
        line: &WrappedLine,
        line_height: Pixels,
    ) -> Point<Pixels> {
        // NOTE: About line.wrap_boundaries.len()
        //
        // If only 1 line, the value is 0
        // If have 2 line, the value is 1
        if self.mode.is_multi_line() {
            let p = point(px(0.), *y_offset);
            let height = line_height + line.wrap_boundaries.len() as f32 * line_height;
            *y_offset = *y_offset + height;
            p
        } else {
            point(px(0.), px(0.))
        }
    }

    /// Select the text from the current cursor position to the given offset.
    ///
    /// The offset is the UTF-8 offset.
    ///
    /// Ensure the offset use self.next_boundary or self.previous_boundary to get the correct offset.
    fn select_to(&mut self, offset: Cursor, _: &mut Window, cx: &mut Context<Self>) {
        let offset = offset.clamp(0, self.text.len());
        if self.selection_reversed {
            self.selected_range.start = Cursor::new(offset)
        } else {
            self.selected_range.end = Cursor::new(offset)
        };

        if self.selected_range.end < self.selected_range.start {
            self.selection_reversed = !self.selection_reversed;
            self.selected_range = (self.selected_range.end..self.selected_range.start).into();
        }

        // Ensure keep word selected range
        if let Some(word_range) = self.selected_word_range.as_ref() {
            if self.selected_range.start > word_range.start {
                self.selected_range.start = word_range.start;
            }
            if self.selected_range.end < word_range.end {
                self.selected_range.end = word_range.end;
            }
        }
        if self.selected_range.is_empty() {
            self.update_preferred_x_offset(cx);
        }
        cx.notify()
    }

    /// Select the word at the given offset.
    ///
    /// The offset is the UTF-8 offset.
    ///
    /// FIXME: When click on a non-word character, the word is not selected.
    fn select_word(&mut self, offset: usize, window: &mut Window, cx: &mut Context<Self>) {
        #[inline(always)]
        fn is_word(c: char) -> bool {
            c.is_alphanumeric() || matches!(c, '_')
        }

        let mut start = offset;
        let mut end = start;
        let prev_text = self
            .text_for_range(self.range_to_utf16(&(0..start)), &mut None, window, cx)
            .unwrap_or_default();
        let next_text = self
            .text_for_range(
                self.range_to_utf16(&(end..self.text.len())),
                &mut None,
                window,
                cx,
            )
            .unwrap_or_default();

        let prev_chars = prev_text.chars().rev();
        let next_chars = next_text.chars();

        let pre_chars_count = prev_chars.clone().count();
        for (ix, c) in prev_chars.enumerate() {
            if !is_word(c) {
                break;
            }

            if ix < pre_chars_count {
                start = start.saturating_sub(c.len_utf8());
            }
        }

        for (_, c) in next_chars.enumerate() {
            if !is_word(c) {
                break;
            }

            end += c.len_utf8();
        }

        if start == end {
            return;
        }

        self.selected_range = (start..end).into();
        self.selected_word_range = Some(self.selected_range);
        cx.notify()
    }

    /// Unselects the currently selected text.
    pub fn unselect(&mut self, _: &mut Window, cx: &mut Context<Self>) {
        let offset = self.cursor().offset;
        self.selected_range = (offset..offset).into();
        cx.notify()
    }

    pub(super) fn offset_from_utf16(&self, offset: usize) -> usize {
        let mut utf8_offset = 0;
        let mut utf16_count = 0;

        for ch in self.text.chars() {
            if utf16_count >= offset {
                break;
            }
            utf16_count += ch.len_utf16();
            utf8_offset += ch.len_utf8();
        }

        utf8_offset
    }

    pub(super) fn offset_to_utf16(&self, offset: usize) -> usize {
        let mut utf16_offset = 0;
        let mut utf8_count = 0;

        for ch in self.text.chars() {
            if utf8_count >= offset {
                break;
            }
            utf8_count += ch.len_utf8();
            utf16_offset += ch.len_utf16();
        }

        utf16_offset
    }

    pub(super) fn range_to_utf16(&self, range: &Range<usize>) -> Range<usize> {
        self.offset_to_utf16(range.start)..self.offset_to_utf16(range.end)
    }

    pub(super) fn range_from_utf16(&self, range_utf16: &Range<usize>) -> Range<usize> {
        self.offset_from_utf16(range_utf16.start)..self.offset_from_utf16(range_utf16.end)
    }

    fn previous_boundary(&self, offset: usize) -> usize {
        self.text
            .grapheme_indices(true)
            .rev()
            .find_map(|(idx, _)| (idx < offset).then_some(idx))
            .unwrap_or(0)
    }

    fn next_boundary(&self, offset: usize) -> usize {
        self.text
            .grapheme_indices(true)
            .find_map(|(idx, _)| (idx > offset).then_some(idx))
            .unwrap_or(self.text.len())
    }

    /// Returns the true to let InputElement to render cursor, when Input is focused and current BlinkCursor is visible.
    pub(crate) fn show_cursor(&self, window: &Window, cx: &App) -> bool {
        self.focus_handle.is_focused(window)
            && self.blink_cursor.read(cx).visible()
            && window.is_window_active()
    }

    fn on_focus(&mut self, _: &mut Window, cx: &mut Context<Self>) {
        self.blink_cursor.update(cx, |cursor, cx| {
            cursor.start(cx);
        });
        cx.emit(InputEvent::Focus);
    }

    fn on_blur(&mut self, window: &mut Window, cx: &mut Context<Self>) {
        self.blink_cursor.update(cx, |cursor, cx| {
            cursor.stop(cx);
        });
        Root::update(window, cx, |root, _, _| {
            root.focused_input = None;
        });
        cx.emit(InputEvent::Blur);
    }

    fn pause_blink_cursor(&mut self, cx: &mut Context<Self>) {
        self.blink_cursor.update(cx, |cursor, cx| {
            cursor.pause(cx);
        });
    }

    pub(super) fn on_key_down(&mut self, _: &KeyDownEvent, _: &mut Window, cx: &mut Context<Self>) {
        self.pause_blink_cursor(cx);
    }

    pub(super) fn on_drag_move(
        &mut self,
        event: &MouseMoveEvent,
        window: &mut Window,
        cx: &mut Context<Self>,
    ) {
        if self.text.is_empty() {
            return;
        }

        if self.last_layout.is_none() {
            return;
        }

        if !self.focus_handle.is_focused(window) {
            return;
        }

        if !self.selecting {
            return;
        }

        let offset = self.index_for_mouse_position(event.position, window, cx);
        self.select_to(Cursor::new(offset), window, cx);
    }

    fn is_valid_input(&self, new_text: &str, cx: &mut Context<Self>) -> bool {
        if new_text.is_empty() {
            return true;
        }

        if let Some(validate) = &self.validate {
            if !validate(new_text, cx) {
                return false;
            }
        }

        if !self.mask_pattern.is_valid(new_text) {
            return false;
        }

        self.pattern
            .as_ref()
            .map(|p| p.is_match(new_text))
            .unwrap_or(true)
    }

    /// Set the mask pattern for formatting the input text.
    ///
    /// The pattern can contain:
    /// - 9: Any digit or dot
    /// - A: Any letter
    /// - *: Any character
    /// - Other characters will be treated as literal mask characters
    ///
    /// Example: "(999)999-999" for phone numbers
    pub fn mask_pattern(mut self, pattern: impl Into<MaskPattern>) -> Self {
        self.mask_pattern = pattern.into();
        if let Some(placeholder) = self.mask_pattern.placeholder() {
            self.placeholder = placeholder.into();
        }
        self
    }

    pub fn set_mask_pattern(
        &mut self,
        pattern: impl Into<MaskPattern>,
        _: &mut Window,
        cx: &mut Context<Self>,
    ) {
        self.mask_pattern = pattern.into();
        if let Some(placeholder) = self.mask_pattern.placeholder() {
            self.placeholder = placeholder.into();
        }
        cx.notify();
    }

    pub(super) fn set_input_bounds(&mut self, new_bounds: Bounds<Pixels>, cx: &mut Context<Self>) {
        let wrap_width_changed = self.input_bounds.size.width != new_bounds.size.width;
        self.input_bounds = new_bounds;

        // Update text_wrapper wrap_width if changed.
<<<<<<< HEAD
        if wrap_width_changed {
            let wrap_width = if self.disable_word_wrap {
                None // Use None to disable wrapping (will use Pixels::MAX)
            } else {
                Some(new_bounds.size.width)
            };
            self.text_wrapper.set_wrap_width(wrap_width, cx);
            self.mode.update_auto_grow(&self.text_wrapper);
=======
        if let Some(last_layout) = self.last_layout.as_ref() {
            if wrap_width_changed {
                self.text_wrapper.set_wrap_width(last_layout.wrap_width, cx);
                self.mode.update_auto_grow(&self.text_wrapper);
                cx.notify();
            }
>>>>>>> e4a367f1
        }
    }

    fn text_for_range_utf8(&mut self, range: impl Into<Range<usize>>) -> &str {
        let range = self.range_from_utf16(&self.range_to_utf16(&range.into()));
        &self.text[range]
    }
}

impl EntityInputHandler for InputState {
    fn text_for_range(
        &mut self,
        range_utf16: Range<usize>,
        adjusted_range: &mut Option<Range<usize>>,
        _window: &mut Window,
        _cx: &mut Context<Self>,
    ) -> Option<String> {
        let range = self.range_from_utf16(&range_utf16);
        adjusted_range.replace(self.range_to_utf16(&range));
        Some(self.text[range].to_string())
    }

    fn selected_text_range(
        &mut self,
        _ignore_disabled_input: bool,
        _window: &mut Window,
        _cx: &mut Context<Self>,
    ) -> Option<UTF16Selection> {
        Some(UTF16Selection {
            range: self.range_to_utf16(&self.selected_range.into()),
            reversed: false,
        })
    }

    fn marked_text_range(
        &self,
        _window: &mut Window,
        _cx: &mut Context<Self>,
    ) -> Option<Range<usize>> {
        self.marked_range
            .map(|range| self.range_to_utf16(&range.into()))
    }

    fn unmark_text(&mut self, _window: &mut Window, _cx: &mut Context<Self>) {
        self.marked_range = None;
    }

    /// Replace text in range.
    ///
    /// - If the new text is invalid, it will not be replaced.
    /// - If `range_utf16` is not provided, the current selected range will be used.
    fn replace_text_in_range(
        &mut self,
        range_utf16: Option<Range<usize>>,
        new_text: &str,
        window: &mut Window,
        cx: &mut Context<Self>,
    ) {
        if self.disabled {
            return;
        }

        let range = range_utf16
            .as_ref()
            .map(|range_utf16| self.range_from_utf16(range_utf16))
            .or(self.marked_range.map(|range| range.into()))
            .unwrap_or(self.selected_range.into());

        let pending_text: SharedString = (self.text_for_range_utf8(0..range.start).to_owned()
            + new_text
            + self.text_for_range_utf8(range.end..self.text.len()))
        .into();
        // Check if the new text is valid
        if !self.is_valid_input(&pending_text, cx) {
            return;
        }

        let mask_text = self.mask_pattern.mask(&pending_text);
        let new_text_len = (new_text.len() + mask_text.len()).saturating_sub(pending_text.len());
        let new_offset = (range.start + new_text_len).min(mask_text.len());

        self.push_history(&range, &new_text, window, cx);
        self.text = mask_text.clone();
        self.mode
            .update_highlighter(&range, &self.text, &new_text, cx);
        self.mode.clear_markers();
        self.text_wrapper.update(&self.text, false, cx);
        self.selected_range = (new_offset..new_offset).into();
        self.marked_range.take();
        self.update_preferred_x_offset(cx);
        self.update_scroll_offset(None, cx);
        self.mode.update_auto_grow(&self.text_wrapper);
        cx.emit(InputEvent::Change(self.unmask_value()));
        cx.notify();
    }

    /// Mark text is the IME temporary insert on typing.
    fn replace_and_mark_text_in_range(
        &mut self,
        range_utf16: Option<Range<usize>>,
        new_text: &str,
        new_selected_range_utf16: Option<Range<usize>>,
        window: &mut Window,
        cx: &mut Context<Self>,
    ) {
        if self.disabled {
            return;
        }

        let range = range_utf16
            .as_ref()
            .map(|range_utf16| self.range_from_utf16(range_utf16))
            .or(self.marked_range.map(|range| range.into()))
            .unwrap_or(self.selected_range.into());
        let pending_text: SharedString = (self.text_for_range_utf8(0..range.start).to_owned()
            + new_text
            + self.text_for_range_utf8(range.end..self.text.len()))
        .into();
        if !self.is_valid_input(&pending_text, cx) {
            return;
        }

        self.push_history(&range, new_text, window, cx);
        self.text = pending_text;
        self.mode
            .update_highlighter(&range, &self.text, &new_text, cx);
        self.mode.clear_markers();
        self.text_wrapper.update(&self.text, false, cx);
        if new_text.is_empty() {
            // Cancel selection, when cancel IME input.
            self.selected_range = (range.start..range.start).into();
            self.marked_range = None;
        } else {
            self.marked_range = Some((range.start..range.start + new_text.len()).into());
            self.selected_range = new_selected_range_utf16
                .as_ref()
                .map(|range_utf16| self.range_from_utf16(range_utf16))
                .map(|new_range| new_range.start + range.start..new_range.end + range.end)
                .unwrap_or_else(|| range.start + new_text.len()..range.start + new_text.len())
                .into();
        }
        self.mode.update_auto_grow(&self.text_wrapper);
        cx.emit(InputEvent::Change(self.unmask_value()));
        cx.notify();
    }

    /// Used to position IME candidates.
    /// TODO: Fix position of IME candidates in multi-line text input.
    fn bounds_for_range(
        &mut self,
        range_utf16: Range<usize>,
        bounds: Bounds<Pixels>,
        _window: &mut Window,
        _cx: &mut Context<Self>,
    ) -> Option<Bounds<Pixels>> {
        let last_layout = self.last_layout.as_ref()?;
        let line_height = last_layout.line_height;
        let line_number_width = last_layout.line_number_width;
        let range = self.range_from_utf16(&range_utf16);

        let mut start_origin = None;
        let mut end_origin = None;
        let line_number_origin = point(line_number_width, px(0.));
        let mut y_offset = px(0.);
        let mut index_offset = 0;

        for line in last_layout.lines.iter() {
            if start_origin.is_some() && end_origin.is_some() {
                break;
            }

            if start_origin.is_none() {
                if let Some(p) =
                    line.position_for_index(range.start.saturating_sub(index_offset), line_height)
                {
                    start_origin = Some(p + point(px(0.), y_offset));
                }
            }

            if end_origin.is_none() {
                if let Some(p) =
                    line.position_for_index(range.end.saturating_sub(index_offset), line_height)
                {
                    end_origin = Some(p + point(px(0.), y_offset));
                }
            }

            index_offset += line.len() + 1;
            y_offset += line.size(line_height).height;
        }

        let start_origin = start_origin.unwrap_or_default();
        let mut end_origin = end_origin.unwrap_or_default();
        // Ensure at same line.
        end_origin.y = start_origin.y;

        Some(Bounds::from_corners(
            bounds.origin + line_number_origin + start_origin,
            // + line_height for show IME panel under the cursor line.
            bounds.origin + line_number_origin + point(end_origin.x, end_origin.y + line_height),
        ))
    }

    fn character_index_for_point(
        &mut self,
        point: gpui::Point<Pixels>,
        _window: &mut Window,
        _cx: &mut Context<Self>,
    ) -> Option<usize> {
        let last_layout = self.last_layout.as_ref()?;
        let line_height = last_layout.line_height;
        let line_point = self.last_bounds?.localize(&point)?;

        for line in last_layout.lines.iter() {
            if let Ok(utf8_index) = line.index_for_position(line_point, line_height) {
                return Some(self.offset_to_utf16(utf8_index));
            }
        }

        None
    }
}

impl Focusable for InputState {
    fn focus_handle(&self, _cx: &App) -> FocusHandle {
        self.focus_handle.clone()
    }
}

impl Render for InputState {
    fn render(&mut self, _: &mut Window, cx: &mut Context<Self>) -> impl IntoElement {
        self.text_wrapper.update(&self.text, false, cx);
        self.mode.update_highlighter(&(0..0), &self.text, "", cx);

        div()
            .id("input-state")
            .flex_1()
            .when(self.mode.is_multi_line(), |this| this.h_full())
            .flex_grow()
            .overflow_x_hidden()
            .child(TextElement::new(cx.entity().clone()).placeholder(self.placeholder.clone()))
            .children(self.diagnostic_popover.clone())
    }
}<|MERGE_RESOLUTION|>--- conflicted
+++ resolved
@@ -2116,23 +2116,18 @@
         self.input_bounds = new_bounds;
 
         // Update text_wrapper wrap_width if changed.
-<<<<<<< HEAD
-        if wrap_width_changed {
-            let wrap_width = if self.disable_word_wrap {
-                None // Use None to disable wrapping (will use Pixels::MAX)
-            } else {
-                Some(new_bounds.size.width)
-            };
-            self.text_wrapper.set_wrap_width(wrap_width, cx);
-            self.mode.update_auto_grow(&self.text_wrapper);
-=======
         if let Some(last_layout) = self.last_layout.as_ref() {
             if wrap_width_changed {
-                self.text_wrapper.set_wrap_width(last_layout.wrap_width, cx);
+                let wrap_width = if self.disable_word_wrap {
+                    None // Use None to disable wrapping (will use Pixels::MAX)
+                } else {
+                    last_layout.wrap_width
+                };
+
+                self.text_wrapper.set_wrap_width(wrap_width, cx);
                 self.mode.update_auto_grow(&self.text_wrapper);
                 cx.notify();
             }
->>>>>>> e4a367f1
         }
     }
 
