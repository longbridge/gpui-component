--- conflicted
+++ resolved
@@ -11,20 +11,11 @@
 use unicode_segmentation::*;
 
 use gpui::{
-<<<<<<< HEAD
-    actions, div, point, prelude::FluentBuilder as _, px, relative, Action, App, AppContext,
-    Bounds, ClipboardItem, Context, Entity, EntityInputHandler, EventEmitter, FocusHandle,
-    Focusable, InteractiveElement as _, IntoElement, KeyBinding, KeyDownEvent, MouseButton,
-    MouseDownEvent, MouseMoveEvent, MouseUpEvent, ParentElement as _, Pixels, Point, Render,
-    ScrollHandle, ScrollWheelEvent, SharedString, Styled as _, Subscription, UTF16Selection,
-    Window, WrappedLine,
-=======
     actions, div, point, prelude::FluentBuilder as _, px, relative, App, AppContext, Bounds,
     ClipboardItem, Context, Entity, EntityInputHandler, EventEmitter, FocusHandle, Focusable,
     InteractiveElement as _, IntoElement, KeyBinding, KeyDownEvent, MouseButton, MouseDownEvent,
     MouseMoveEvent, MouseUpEvent, ParentElement as _, Pixels, Point, Render, ScrollHandle,
     ScrollWheelEvent, SharedString, Styled as _, Subscription, UTF16Selection, Window, WrappedLine,
->>>>>>> f7d53653
 };
 
 // TODO:
@@ -43,11 +34,7 @@
 use crate::input::marker::Marker;
 use crate::{history::History, scroll::ScrollbarState, Root};
 
-<<<<<<< HEAD
-#[derive(Clone, Action, PartialEq, Eq, Deserialize)]
-=======
 #[derive(Action, Clone, PartialEq, Eq, Deserialize)]
->>>>>>> f7d53653
 #[action(namespace = input, no_json)]
 pub struct Enter {
     /// Is confirm with secondary.
