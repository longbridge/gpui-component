--- conflicted
+++ resolved
@@ -106,32 +106,6 @@
     v_flex, ActiveTheme, ContextModal, IconName, Root, TitleBar,
 };
 
-<<<<<<< HEAD
-/// 选择滚动条显示方式的操作
-#[derive(Clone, Action, PartialEq, Eq, Deserialize)]
-#[action(namespace = story, no_json)]
-pub struct SelectScrollbarShow(ScrollbarShow);
-
-#[derive(Clone, Action, PartialEq, Eq, Deserialize)]
-#[action(namespace = story, no_json)]
-pub struct SelectLocale(SharedString);
-
-#[derive(Clone, Action, PartialEq, Eq, Deserialize)]
-#[action(namespace = story, no_json)]
-pub struct SelectFont(usize);
-
-#[derive(Clone, Action, PartialEq, Eq, Deserialize)]
-#[action(namespace = story, no_json)]
-pub struct SelectRadius(usize);
-
-// // 实现内部操作类型
-// impl_internal_actions!(
-//     story,
-//     [SelectLocale, SelectFont, SelectRadius, SelectScrollbarShow]
-// );
-
-// 定义应用程序操作
-=======
 #[derive(Action, Clone, PartialEq, Eq, Deserialize)]
 #[action(namespace = story, no_json)]
 pub struct SelectScrollbarShow(ScrollbarShow);
@@ -148,7 +122,6 @@
 #[action(namespace = story, no_json)]
 pub struct SelectRadius(usize);
 
->>>>>>> f7d53653
 actions!(story, [Quit, Open, CloseWindow, ToggleSearch]);
 
 /// 面板名称常量
@@ -335,9 +308,6 @@
 
 /// 初始化应用程序
 pub fn init(cx: &mut App) {
-<<<<<<< HEAD
-    // 初始化组件库
-=======
     tracing_subscriber::registry()
         .with(tracing_subscriber::fmt::layer())
         .with(
@@ -346,7 +316,6 @@
         )
         .init();
 
->>>>>>> f7d53653
     gpui_component::init(cx);
 
     // 初始化应用程序状态
