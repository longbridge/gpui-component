--- conflicted
+++ resolved
@@ -414,20 +414,10 @@
 }
 
 impl RenderOnce for StorySection {
-<<<<<<< HEAD
-    fn render(self, _: &mut Window, cx: &mut App) -> impl IntoElement {
-        v_flex()
-            .id(self.title.clone())
-            .gap_2()
-            .mb_5()
-            .w_full()
-            .child(
-=======
     fn render(self, _: &mut Window, _: &mut App) -> impl IntoElement {
         GroupBox::new()
             .outline()
             .title(
->>>>>>> 172015f1
                 h_flex()
                     .justify_between()
                     .w_full()
