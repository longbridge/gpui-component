use crate::section;
use gpui::{
    actions, div, App, AppContext as _, Context, Entity, FocusHandle, Focusable,
    InteractiveElement, IntoElement, KeyBinding, ParentElement as _, Render, Styled, Subscription,
    Window,
};
use gpui_component::{
    button::{Button, ButtonVariants as _},
    input::{InputEvent, InputState, MaskPattern, TextInput},
    v_flex, ContextModal, FocusableCycle, Icon, IconName, Sizable,
};

actions!(story, [Tab, TabPrev]);

const CONTEXT: &str = "InputStory";

pub fn init(cx: &mut App) {
    cx.bind_keys([
        KeyBinding::new("shift-tab", TabPrev, Some(CONTEXT)),
        KeyBinding::new("tab", Tab, Some(CONTEXT)),
    ])
}

pub struct InputStory {
    input1: Entity<InputState>,
    input2: Entity<InputState>,
    input_esc: Entity<InputState>,
    mask_input: Entity<InputState>,
    disabled_input: Entity<InputState>,
    prefix_input1: Entity<InputState>,
    suffix_input1: Entity<InputState>,
    both_input1: Entity<InputState>,
    large_input: Entity<InputState>,
    small_input: Entity<InputState>,
    phone_input: Entity<InputState>,
    mask_input2: Entity<InputState>,
    currency_input: Entity<InputState>,
    chat_input_state: Entity<InputState>, // Added state for ChatInput

    _subscriptions: Vec<Subscription>,
}

impl super::Story for InputStory {
    fn title() -> &'static str {
        "Input"
    }

    fn closable() -> bool {
        false
    }

    fn new_view(window: &mut Window, cx: &mut App) -> Entity<impl Render + Focusable> {
        Self::view(window, cx)
    }
}

impl InputStory {
    pub fn view(window: &mut Window, cx: &mut App) -> Entity<Self> {
        cx.new(|cx| Self::new(window, cx))
    }

    fn new(window: &mut Window, cx: &mut Context<Self>) -> Self {
        let input1 = cx.new(|cx| {
            InputState::new(window, cx)
                .default_value("Hello 世界，this is GPUI component, this is a long text.")
        });

        let input2 = cx.new(|cx| InputState::new(window, cx).placeholder("Enter text here..."));
        let input_esc = cx.new(|cx| {
            InputState::new(window, cx)
                .placeholder("Enter text and clear it by pressing ESC")
                .clean_on_escape()
        });

        let mask_input = cx.new(|cx| {
            InputState::new(window, cx)
                .masked(true)
                .default_value("this-is-password")
        });

        let prefix_input1 =
            cx.new(|cx| InputState::new(window, cx).placeholder("Search some thing..."));
        let suffix_input1 = cx.new(|cx| {
            InputState::new(window, cx)
                .placeholder("This input only support [a-zA-Z0-9] characters.")
                .pattern(regex::Regex::new(r"^[a-zA-Z0-9]*$").unwrap())
        });
        let both_input1 = cx.new(|cx| {
            InputState::new(window, cx).placeholder("This input have prefix and suffix.")
        });

        let phone_input = cx.new(|cx| InputState::new(window, cx).mask_pattern("(999)-999-9999"));
        let mask_input2 = cx.new(|cx| InputState::new(window, cx).mask_pattern("AAA-###-AAA"));
        let currency_input = cx.new(|cx_model| {
            InputState::new(window, cx_model).mask_pattern(MaskPattern::Number {
                separator: Some(','),
                fraction: Some(3),
            })
        });

        let chat_input_state = cx.new(|cx_model| {
            InputState::new(window, cx_model)
                .placeholder("询问 Copilot (可多行输入)")
                .auto_grow(1, 5) // <--- 添加这样的配置来实现自动增长的多行输入
        });

        let _subscriptions = vec![
            cx.subscribe_in(&input1, window, Self::on_input_event),
            cx.subscribe_in(&input2, window, Self::on_input_event),
            cx.subscribe_in(&phone_input, window, Self::on_input_event),
        ];

        Self {
            input1,
            input2,
            input_esc,
            mask_input,
            disabled_input: cx.new(|cx_model| {
                InputState::new(window, cx_model).default_value("This is disabled input")
            }),
            large_input: cx
                .new(|cx_model| InputState::new(window, cx_model).placeholder("Large input")),
            small_input: cx.new(|cx_model| {
                InputState::new(window, cx_model)
                    .validate(|s| s.parse::<f32>().is_ok())
                    .placeholder("validate to limit float number.")
            }),
            prefix_input1,
            suffix_input1,
            both_input1,
            phone_input,
            mask_input2,
            currency_input,
            chat_input_state, // Assign new state
            _subscriptions,
        }
    }

    fn tab(&mut self, _: &Tab, window: &mut Window, cx: &mut Context<Self>) {
        self.cycle_focus(true, window, cx);
    }

    fn tab_prev(&mut self, _: &TabPrev, window: &mut Window, cx: &mut Context<Self>) {
        self.cycle_focus(false, window, cx);
    }

    fn on_input_event(
        &mut self,
        _: &Entity<InputState>,
        event: &InputEvent,
        _window: &mut Window,
        _cx: &mut Context<Self>,
    ) {
        match event {
            InputEvent::Change(text) => println!("Change: {}", text),
            InputEvent::PressEnter { secondary } => println!("PressEnter secondary: {}", secondary),
            InputEvent::Focus => println!("Focus"),
            InputEvent::Blur => println!("Blur"),
        };
    }
}

impl FocusableCycle for InputStory {
    fn cycle_focus_handles(&self, _: &mut Window, cx: &mut App) -> Vec<FocusHandle> {
        [
            self.input1.focus_handle(cx),
            self.input2.focus_handle(cx),
            self.disabled_input.focus_handle(cx),
            self.mask_input.focus_handle(cx),
            self.prefix_input1.focus_handle(cx),
            self.both_input1.focus_handle(cx),
            self.suffix_input1.focus_handle(cx),
            self.currency_input.focus_handle(cx),
            self.phone_input.focus_handle(cx),
            self.mask_input2.focus_handle(cx),
            self.large_input.focus_handle(cx),
            self.small_input.focus_handle(cx),
<<<<<<< HEAD
            self.phone_input.focus_handle(cx), // Assuming phone_input should be in cycle
            self.mask_input2.focus_handle(cx), // Assuming mask_input2 should be in cycle
            self.currency_input.focus_handle(cx), // Assuming currency_input should be in cycle
            self.chat_input_state.focus_handle(cx), // Add chat_input_state's focus handle
=======
            self.input_esc.focus_handle(cx),
>>>>>>> f7d53653
        ]
        .to_vec()
    }
}
impl Focusable for InputStory {
    fn focus_handle(&self, cx: &gpui::App) -> gpui::FocusHandle {
        self.input1.focus_handle(cx)
    }
}

impl Render for InputStory {
    fn render(&mut self, window: &mut Window, cx: &mut Context<Self>) -> impl IntoElement {
        v_flex()
            .key_context(CONTEXT)
            .id("input-story")
            .on_action(cx.listener(Self::tab))
            .on_action(cx.listener(Self::tab_prev))
            .size_full()
            .justify_start()
            .gap_3()
            .child(
                section("Normal Input")
                    .max_w_md()
                    .child(TextInput::new(&self.input1).cleanable())
                    .child(TextInput::new(&self.input2)),
            )
            .child(
                section("Input State")
                    .max_w_md()
                    .child(TextInput::new(&self.disabled_input).disabled(true))
                    .child(TextInput::new(&self.mask_input).mask_toggle().cleanable()),
            )
            .child(
                section("Prefix and Suffix")
                    .max_w_md()
                    .child(
                        TextInput::new(&self.prefix_input1)
                            .cleanable()
                            .prefix(Icon::new(IconName::Search).small()),
                    )
                    .child(
                        TextInput::new(&self.both_input1)
                            .cleanable()
                            .prefix(div().child(Icon::new(IconName::Search).small()))
                            .suffix(Button::new("info").ghost().icon(IconName::Info).xsmall()),
                    )
                    .child(
                        TextInput::new(&self.suffix_input1)
                            .cleanable()
                            .suffix(Button::new("info").ghost().icon(IconName::Info).xsmall()),
                    ),
            )
            .child(
                section("Currency Input with thousands separator")
                    .max_w_md()
                    .child(TextInput::new(&self.currency_input))
                    .child(
                        div().child(format!("Value: {:?}", self.currency_input.read(cx).value())),
                    ),
            )
            .child(
                section("Input with mask pattern: (999)-999-9999")
                    .max_w_md()
                    .child(TextInput::new(&self.phone_input))
                    .child(
                        v_flex()
                            .child(format!("Value: {:?}", self.phone_input.read(cx).value()))
                            .child(format!(
                                "Unmask Value: {:?}",
                                self.phone_input.read(cx).unmask_value()
                            )),
                    ),
            )
            .child(
                section("Input with mask pattern: AAA-###-AAA")
                    .max_w_md()
                    .child(TextInput::new(&self.mask_input2))
                    .child(
                        v_flex()
                            .child(format!("Value: {:?}", self.mask_input2.read(cx).value()))
                            .child(format!(
                                "Unmask Value: {:?}",
                                self.mask_input2.read(cx).unmask_value()
                            )),
                    ),
            )
            .child(
                section("Input Size")
                    .max_w_md()
                    .child(TextInput::new(&self.large_input).large().cleanable())
                    .child(TextInput::new(&self.small_input).small().cleanable()),
            )
            .child(
                section("Cleanable and ESC to clean")
                    .max_w_md()
                    .child(TextInput::new(&self.input_esc).cleanable()),
            )
            .child(
                section("Focused Input")
                    .max_w_md()
                    .whitespace_normal()
                    .overflow_hidden()
                    .child(div().child(format!(
                        "Value: {:?}",
                        window.focused_input(cx).map(|input| input.read(cx).value())
                    ))),
            )
    }
}<|MERGE_RESOLUTION|>--- conflicted
+++ resolved
@@ -175,14 +175,7 @@
             self.mask_input2.focus_handle(cx),
             self.large_input.focus_handle(cx),
             self.small_input.focus_handle(cx),
-<<<<<<< HEAD
-            self.phone_input.focus_handle(cx), // Assuming phone_input should be in cycle
-            self.mask_input2.focus_handle(cx), // Assuming mask_input2 should be in cycle
-            self.currency_input.focus_handle(cx), // Assuming currency_input should be in cycle
-            self.chat_input_state.focus_handle(cx), // Add chat_input_state's focus handle
-=======
             self.input_esc.focus_handle(cx),
->>>>>>> f7d53653
         ]
         .to_vec()
     }
