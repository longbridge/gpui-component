--- conflicted
+++ resolved
@@ -130,13 +130,6 @@
 
         v_flex()
             .id("textarea-story")
-<<<<<<< HEAD
-            .size_full()
-            .justify_start()
-=======
-            .on_action(cx.listener(Self::tab))
-            .on_action(cx.listener(Self::tab_prev))
->>>>>>> 172015f1
             .gap_3()
             .child(
                 section("Textarea").child(
