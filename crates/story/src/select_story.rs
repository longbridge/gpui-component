--- conflicted
+++ resolved
@@ -191,12 +191,8 @@
             .child(
                 section("Select").max_w_128().child(
                     Select::new(&self.country_select)
-<<<<<<< HEAD
-=======
                         .searchable(true)
                         .search_placeholder("Search country by name or code")
-                        .cleanable()
->>>>>>> 087cb70d
                         .disabled(self.disabled),
                 ),
             )
