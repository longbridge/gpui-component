--- conflicted
+++ resolved
@@ -7,11 +7,7 @@
     checkbox::Checkbox,
     h_flex,
     input::{InputEvent, OtpInput, OtpState},
-<<<<<<< HEAD
-    v_flex, Sizable, StyledExt,
-=======
-    v_flex, Disableable as _, FocusableCycle, Sizable, StyledExt,
->>>>>>> 172015f1
+    v_flex, Disableable as _, Sizable, StyledExt,
 };
 
 use crate::section;
