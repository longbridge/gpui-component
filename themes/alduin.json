{
  "$schema": "https://github.com/longbridge/gpui-component/raw/refs/heads/main/.theme-schema.json",
  "name": "Alduin",
  "author": "AlessandroYorba",
  "url": "https://github.com/AlessandroYorba/Alduin",
  "themes": [
    {
      "name": "Alduin",
      "mode": "dark",
      "colors": {
        "accent.background": "#322F2D",
        "accent.foreground": "#ebdbb2",
        "background": "#1C1C1C",
        "border": "#3a3a3a",
<<<<<<< HEAD
        "card.background": "#282828",
        "card.foreground": "#ebdbb2",
        "danger.background": "#8b5f61",
        "danger.active.background": "#7b5456",
        "danger.hover.background": "#996a6c",
=======
        "danger.background": "#cc241d",
        "danger.active.background": "#cc241d",
        "danger.hover.background": "#fb4934",
>>>>>>> 172015f1
        "foreground": "#9E9E9E",
        "input.border": "#504945",
        "link.active.foreground": "#83a598",
        "link.foreground": "#83a598",
        "link.hover.foreground": "#83a598",
        "list.active.background": "#26262622",
        "list.active.border": "#9E9E9E",
        "list.even.background": "#262626",
        "list.head.background": "#1C1C1C",
        "muted.background": "#3c3836",
        "muted.foreground": "#878787",
        "panel.background": "#282828",
        "popover.background": "#141414",
        "popover.foreground": "#ebdbb2",
        "primary.active.background": "#45858899",
        "primary.background": "#458588",
        "primary.foreground": "#F0F0F0",
        "primary.hover.background": "#458588AA",
        "scrollbar.background": "#28282833",
        "scrollbar.thumb.background": "#504945",
        "secondary.background": "#282828",
        "secondary.active.background": "#322F2D",
        "secondary.foreground": "#9E9E9E",
        "secondary.hover.background": "#26262699",
        "tab.active.background": "#1C1C1C",
        "tab.active.foreground": "#ebdbb2",
        "tab.background": "#14141400",
        "tab.foreground": "#848382",
        "tab_bar.background": "#141414",
        "table.row.border": "#50494570",
        "title_bar.background": "#262626",
        "title_bar.border": "#3a3a3a",
        "ring": "#9E9E9E",
        "base.blue": "#87afaf",
        "base.cyan": "#878787",
        "base.green": "#7a875f",
        "base.magenta": "#af8787",
        "base.magenta.light": "#af878788",
        "base.red": "#8b5f61",
        "base.yellow": "#9d906c"
      },
      "highlight": {
        "editor.foreground": "#DDDDDD",
        "editor.background": "#000000",
        "editor.active_line.background": "#131313",
        "editor.line_number": "#8F8F8F",
        "editor.active_line_number": "#DDDDDD",
        "conflict": "#8b5f61",
        "created": "#87afaf",
        "error": "#8b5f61",
        "hidden": "#9E9E9E",
        "hint": "#af8787",
        "info": "#878787",
        "modified": "#B0A878",
        "predictive": "#5D5945",
        "syntax": {
          "attribute": {
            "color": "#be9a52"
          },
          "boolean": {
            "color": "#E1D797"
          },
          "comment": {
            "color": "#9E9E9E"
          },
          "comment.doc": {
            "color": "#9E9E9E"
          },
          "constant": {
            "color": "#E1D797"
          },
          "constructor": {
            "color": "#b5af9a"
          },
          "embedded": {
            "color": "#CACCCA"
          },
          "function": {
            "color": "#E1D797"
          },
          "keyword": {
            "color": "#E19773"
          },
          "link_text": {
            "color": "#A86D3B",
            "font_style": "normal"
          },
          "link_uri": {
            "color": "#6F6D66",
            "font_style": "italic"
          },
          "number": {
            "color": "#E19773"
          },
          "string": {
            "color": "#76BA53"
          },
          "string.escape": {
            "color": "#76BA53"
          },
          "string.regex": {
            "color": "#76BA53"
          },
          "string.special": {
            "color": "#E1D797"
          },
          "string.special.symbol": {
            "color": "#E1D797"
          },
          "tag": {
            "color": "#b5af9a"
          },
          "text.literal": {
            "color": "#E1D797"
          },
          "title": {
            "color": "#A76D3B",
            "font_weight": 600
          },
          "type": {
            "color": "#A86D3B"
          },
          "property": {
            "color": "#CACCCA"
          },
          "variable.special": {
            "color": "#E19773"
          }
        }
      }
    }
  ]
}<|MERGE_RESOLUTION|>--- conflicted
+++ resolved
@@ -12,17 +12,9 @@
         "accent.foreground": "#ebdbb2",
         "background": "#1C1C1C",
         "border": "#3a3a3a",
-<<<<<<< HEAD
-        "card.background": "#282828",
-        "card.foreground": "#ebdbb2",
-        "danger.background": "#8b5f61",
-        "danger.active.background": "#7b5456",
-        "danger.hover.background": "#996a6c",
-=======
         "danger.background": "#cc241d",
         "danger.active.background": "#cc241d",
         "danger.hover.background": "#fb4934",
->>>>>>> 172015f1
         "foreground": "#9E9E9E",
         "input.border": "#504945",
         "link.active.foreground": "#83a598",
