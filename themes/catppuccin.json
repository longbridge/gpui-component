{
  "$schema": "https://github.com/longbridge/gpui-component/raw/refs/heads/main/.theme-schema.json",
  "name": "Catppuccin",
  "author": "Catppuccino",
  "url": "https://github.com/catppuccin/catppuccin",
  "themes": [
    {
      "name": "Catppuccin Latte",
      "mode": "light",
      "colors": {
        "accent.background": "#D6DAE2",
        "accent.foreground": "#4c4f69",
        "background": "#E5E9EF",
        "border": "#CCD0DA",
<<<<<<< HEAD
        "ring": "#7287fd",
        "card.background": "#dce0e8",
        "card.foreground": "#4c4f69",
=======
        "ring": "#c6d0f5",
>>>>>>> 172015f1
        "foreground": "#4c4f69",
        "input.border": "#acb0be",
        "link.active.foreground": "#7287fd",
        "link.foreground": "#7287fd",
        "link.hover.foreground": "#7287fd",
        "list.active.background": "#7287fd22",
        "list.active.border": "#7287fd",
        "list.even.background": "#EFF1F5",
        "list.head.background": "#dce0e8",
        "muted.background": "#dce0e8",
        "muted.foreground": "#9a9db2",
        "panel.background": "#dce0e8",
        "popover.background": "#EFF1F5",
        "primary.active.background": "#7287fd",
        "primary.background": "#7287fd",
        "primary.foreground": "#EFF1F5",
        "scrollbar.background": "#EFF1F500",
        "scrollbar.thumb.background": "#acb0be",
        "secondary.active.background": "#CCD2DE",
        "secondary.background": "#dce0e8",
        "secondary.foreground": "#4c4f69",
        "secondary.hover.background": "#CCD2DE99",
        "tab.active.background": "#E5E9EF",
        "tab.active.foreground": "#4c4f69",
        "tab.background": "#D2D7E200",
        "tab.foreground": "#82848c",
        "tab_bar.background": "#DCE0E8",
        "title_bar.background": "#DCE0E8",
        "title_bar.border": "#bec3d0",
        "base.red": "#d26a53",
        "base.green": "#5aa93b",
        "base.yellow": "#df8e1d",
        "base.blue": "#78acdc",
        "base.magenta": "#8778dc",
        "base.magenta.light": "#9978dc66",
        "base.cyan": "#53d2b0"
      },
      "highlight": {
        "editor.foreground": "#4c4f69",
        "editor.background": "#EFF1F5",
        "editor.active_line.background": "#dce0e8",
        "editor.line_number": "#9a9db2",
        "editor.active_line_number": "#4c4f69",
        "conflict": "#d20f39",
        "created": "#85dc78",
        "deleted": "#dc8a78",
        "error": "#d20f39",
        "hidden": "#9a9db2",
        "hint": "#7287fd",
        "ignored": "#acb0be",
        "info": "#1e66f5",
        "modified": "#df8e1d",
        "predictive": "#9a9db2",
        "renamed": "#9978dc",
        "success": "#85dc78",
        "unreachable": "#acb0be",
        "warning": "#df8e1d",
        "syntax": {
          "variable": {
            "color": "#4c4f69"
          },
          "variable.builtin": {
            "color": "#d20f39"
          },
          "variable.parameter": {
            "color": "#e64553"
          },
          "variable.member": {
            "color": "#1e66f5"
          },
          "variable.special": {
            "color": "#d20f39",
            "font_style": "italic"
          },
          "constant": {
            "color": "#fe640b"
          },
          "constant.builtin": {
            "color": "#fe640b"
          },
          "constant.macro": {
            "color": "#8839ef"
          },
          "module": {
            "color": "#df8e1d",
            "font_style": "italic"
          },
          "label": {
            "color": "#209fb5"
          },
          "string": {
            "color": "#85dc78"
          },
          "string.documentation": {
            "color": "#179299"
          },
          "string.regexp": {
            "color": "#fe640b"
          },
          "string.escape": {
            "color": "#ea76cb"
          },
          "string.special": {
            "color": "#ea76cb"
          },
          "string.special.path": {
            "color": "#ea76cb"
          },
          "string.special.symbol": {
            "color": "#dd7878"
          },
          "string.special.url": {
            "color": "#dc8a78",
            "font_style": "italic"
          },
          "character": {
            "color": "#179299"
          },
          "character.special": {
            "color": "#ea76cb"
          },
          "boolean": {
            "color": "#fe640b"
          },
          "number": {
            "color": "#fe640b"
          },
          "number.float": {
            "color": "#fe640b"
          },
          "type": {
            "color": "#df8e1d"
          },
          "type.builtin": {
            "color": "#8839ef",
            "font_style": "italic"
          },
          "type.definition": {
            "color": "#df8e1d"
          },
          "type.interface": {
            "color": "#df8e1d",
            "font_style": "italic"
          },
          "type.super": {
            "color": "#df8e1d",
            "font_style": "italic"
          },
          "attribute": {
            "color": "#fe640b"
          },
          "property": {
            "color": "#1e66f5"
          },
          "function": {
            "color": "#1e66f5"
          },
          "function.builtin": {
            "color": "#fe640b"
          },
          "function.call": {
            "color": "#1e66f5"
          },
          "function.macro": {
            "color": "#179299"
          },
          "function.method": {
            "color": "#1e66f5"
          },
          "function.method.call": {
            "color": "#1e66f5"
          },
          "constructor": {
            "color": "#dd7878"
          },
          "operator": {
            "color": "#04a5e5"
          },
          "keyword": {
            "color": "#8839ef"
          },
          "keyword.modifier": {
            "color": "#8839ef"
          },
          "keyword.type": {
            "color": "#8839ef"
          },
          "keyword.coroutine": {
            "color": "#8839ef"
          },
          "keyword.function": {
            "color": "#8839ef"
          },
          "keyword.operator": {
            "color": "#8839ef"
          },
          "keyword.import": {
            "color": "#8839ef"
          },
          "keyword.repeat": {
            "color": "#8839ef"
          },
          "keyword.return": {
            "color": "#8839ef"
          },
          "keyword.debug": {
            "color": "#8839ef"
          },
          "keyword.exception": {
            "color": "#8839ef"
          },
          "keyword.conditional": {
            "color": "#8839ef"
          },
          "keyword.conditional.ternary": {
            "color": "#8839ef"
          },
          "keyword.directive": {
            "color": "#ea76cb"
          },
          "keyword.directive.define": {
            "color": "#ea76cb"
          },
          "keyword.export": {
            "color": "#04a5e5"
          },
          "punctuation": {
            "color": "#7c7f93"
          },
          "punctuation.delimiter": {
            "color": "#7c7f93"
          },
          "punctuation.bracket": {
            "color": "#7c7f93"
          },
          "punctuation.special": {
            "color": "#ea76cb"
          },
          "punctuation.special.symbol": {
            "color": "#dd7878"
          },
          "punctuation.list_marker": {
            "color": "#179299"
          },
          "comment": {
            "color": "#7c7f93",
            "font_style": "italic"
          },
          "comment.doc": {
            "color": "#7c7f93",
            "font_style": "italic"
          },
          "comment.documentation": {
            "color": "#7c7f93",
            "font_style": "italic"
          },
          "comment.error": {
            "color": "#d20f39",
            "font_style": "italic"
          },
          "comment.warning": {
            "color": "#df8e1d",
            "font_style": "italic"
          },
          "comment.hint": {
            "color": "#1e66f5",
            "font_style": "italic"
          },
          "comment.todo": {
            "color": "#dd7878",
            "font_style": "italic"
          },
          "comment.note": {
            "color": "#dc8a78",
            "font_style": "italic"
          },
          "diff.plus": {
            "color": "#40a02b"
          },
          "diff.minus": {
            "color": "#d20f39"
          },
          "tag": {
            "color": "#1e66f5"
          },
          "tag.attribute": {
            "color": "#df8e1d",
            "font_style": "italic"
          },
          "tag.delimiter": {
            "color": "#179299"
          },
          "parameter": {
            "color": "#e64553"
          },
          "field": {
            "color": "#7287fd"
          },
          "namespace": {
            "color": "#df8e1d",
            "font_style": "italic"
          },
          "float": {
            "color": "#fe640b"
          },
          "symbol": {
            "color": "#ea76cb"
          },
          "string.regex": {
            "color": "#fe640b"
          },
          "text": {
            "color": "#4c4f69"
          },
          "emphasis.strong": {
            "color": "#e64553",
            "font_weight": 700
          },
          "emphasis": {
            "color": "#e64553",
            "font_style": "italic"
          },
          "embedded": {
            "color": "#e64553"
          },
          "text.literal": {
            "color": "#40a02b"
          },
          "concept": {
            "color": "#209fb5"
          },
          "enum": {
            "color": "#179299",
            "font_weight": 700
          },
          "function.decorator": {
            "color": "#fe640b"
          },
          "type.class.definition": {
            "color": "#df8e1d",
            "font_weight": 700
          },
          "hint": {
            "color": "#acb0be",
            "font_style": "italic"
          },
          "link_text": {
            "color": "#7287fd"
          },
          "link_uri": {
            "color": "#1e66f5",
            "font_style": "italic"
          },
          "parent": {
            "color": "#fe640b"
          },
          "predictive": {
            "color": "#9ca0b0"
          },
          "predoc": {
            "color": "#d20f39"
          },
          "primary": {
            "color": "#e64553"
          },
          "tag.doctype": {
            "color": "#8839ef"
          },
          "string.doc": {
            "color": "#179299",
            "font_style": "italic"
          },
          "title": {
            "color": "#4c4f69",
            "font_weight": 800
          },
          "variant": {
            "color": "#d20f39"
          }
        }
      }
    },
    {
      "name": "Catppuccin Frappe",
      "mode": "dark",
      "colors": {
        "accent.background": "#3b3f4f",
        "accent.foreground": "#c6d0f5",
        "background": "#232634",
        "border": "#3e4255",
        "ring": "#f2d5cf",
        "foreground": "#c6d0f5",
        "input.border": "#51576d",
        "list.active.background": "#8caaee11",
        "list.even.background": "#303446",
        "list.head.background": "#2A2C3C",
        "muted.background": "#414559",
        "muted.foreground": "#979db5",
        "panel.background": "#414559",
        "popover.background": "#1E202B",
        "popover.foreground": "#c6d0f5",
        "primary.active.background": "#8caaee",
        "primary.background": "#8caaee",
        "primary.foreground": "#232634",
        "primary.hover.background": "#8caaee",
        "scrollbar.background": "#30344600",
        "scrollbar.thumb.background": "#51576d",
        "secondary.active.background": "#313445",
        "secondary.background": "#414559",
        "secondary.foreground": "#c6d0f5",
        "secondary.hover.background": "#31344599",
        "tab.active.background": "#232634",
        "tab.active.foreground": "#dce2f9",
        "tab.background": "#1E202B00",
        "tab.foreground": "#abb5d9",
        "tab_bar.background": "#1E202B",
        "title_bar.background": "#232634",
        "title_bar.border": "#30354b",
        "base.red": "#e78284",
        "base.green": "#a6d189",
        "base.yellow": "#e7d682",
        "base.blue": "#8caaee",
        "base.magenta": "#9882e7",
        "base.magenta.light": "#9882e766",
        "base.cyan": "#81c8be"
      },
      "highlight": {
        "editor.foreground": "#c6d0f5",
        "editor.background": "#232634",
        "editor.active_line.background": "#41455977",
        "editor.line_number": "#979db5",
        "editor.active_line_number": "#c6d0f5",
        "conflict": "#e78284",
        "created": "#a6d189",
        "deleted": "#3b2e2e",
        "error": "#3b2e2e",
        "hidden": "#51576d",
        "hint": "#8caaee",
        "info": "#1e2b4d",
        "modified": "#e7d682",
        "predictive": "#51576d",
        "syntax": {
          "attribute": {
            "color": "#e7d682"
          },
          "boolean": {
            "color": "#e78284"
          },
          "comment": {
            "color": "#51576d"
          },
          "comment.doc": {
            "color": "#51576d"
          },
          "constant": {
            "color": "#e7d682"
          },
          "constructor": {
            "color": "#a6d189"
          },
          "embedded": {
            "color": "#c6d0f5"
          },
          "function": {
            "color": "#8caaee"
          },
          "keyword": {
            "color": "#e78284"
          },
          "link_text": {
            "color": "#8caaee",
            "font_style": "normal"
          },
          "link_uri": {
            "color": "#51576d",
            "font_style": "italic"
          },
          "number": {
            "color": "#e78284"
          },
          "string": {
            "color": "#a6d189"
          },
          "string.escape": {
            "color": "#a6d189"
          },
          "string.regex": {
            "color": "#a6d189"
          },
          "string.special": {
            "color": "#e7d682"
          },
          "string.special.symbol": {
            "color": "#e7d682"
          },
          "tag": {
            "color": "#8caaee"
          },
          "text.literal": {
            "color": "#c6d0f5"
          },
          "title": {
            "color": "#e78284",
            "font_weight": 600
          },
          "type": {
            "color": "#8caaee"
          },
          "property": {
            "color": "#c6d0f5"
          },
          "variable.special": {
            "color": "#e78284"
          }
        }
      }
    },
    {
      "name": "Catppuccin Macchiato",
      "mode": "dark",
      "colors": {
        "accent.background": "#24273a",
        "accent.foreground": "#cad3f5",
        "action_bar.background": "#1E2030",
        "background": "#1E2030",
        "border": "#494d64",
        "ring": "#f4dbd6",
        "danger.background": "#ed8796",
        "foreground": "#cad3f5",
        "input.border": "#494d64",
        "link.active.foreground": "#8aadf4",
        "link.foreground": "#8aadf4",
        "link.hover.foreground": "#8aadf4",
        "list.active.background": "#8aadf411",
        "list.active.border": "#8aadf4",
        "list.even.background": "#24273a",
        "list.head.background": "#363a4f33",
        "muted.background": "#363a4f",
        "muted.foreground": "#b8c0e0",
        "panel.background": "#363a4f",
        "popover.background": "#171926",
        "popover.foreground": "#cad3f5",
        "primary.active.background": "#8aadf499",
        "primary.background": "#8aadf4",
        "primary.foreground": "#24273a",
        "primary.hover.background": "#8aadf4",
        "scrollbar.background": "#24273a00",
        "scrollbar.thumb.background": "#494d64",
        "secondary.active.background": "#24273a",
        "secondary.background": "#363a4f",
        "secondary.foreground": "#cad3f5",
        "secondary.hover.background": "#24273a99",
        "tab.background": "#17192600",
        "tab.foreground": "#aeb8db",
        "tab_bar.background": "#171926",
        "title_bar.background": "#171926",
        "title_bar.border": "#363A4F",
        "base.red": "#ed8796",
        "base.green": "#a6da95",
        "base.yellow": "#eed49f",
        "base.blue": "#8aadf4",
        "base.magenta": "#f5bde6",
        "base.magenta.light": "#f5bde666",
        "base.cyan": "#8bd5ca"
      },
      "highlight": {
        "editor.foreground": "#cad3f5",
        "editor.background": "#1E2030",
        "editor.active_line.background": "#363a4f",
        "editor.line_number": "#b8c0e0",
        "editor.active_line_number": "#cad3f5",
        "conflict": "#ed8796",
        "created": "#a6da95",
        "deleted": "#ed8796",
        "error": "#ed8796",
        "hidden": "#b8c0e0",
        "hint": "#8aadf4",
        "ignored": "#494d64",
        "info": "#8aadf4",
        "modified": "#eed49f",
        "predictive": "#b8c0e0",
        "renamed": "#f5bde6",
        "success": "#a6da95",
        "unreachable": "#b8c0e0",
        "warning": "#eed49f",
        "syntax": {
          "attribute": {
            "color": "#eed49f"
          },
          "boolean": {
            "color": "#f5bde6"
          },
          "comment": {
            "color": "#b8c0e0",
            "font_style": "italic"
          },
          "comment.doc": {
            "color": "#b8c0e0",
            "font_style": "italic"
          },
          "constant": {
            "color": "#eed49f"
          },
          "constructor": {
            "color": "#8aadf4"
          },
          "embedded": {
            "color": "#cad3f5"
          },
          "function": {
            "color": "#8aadf4"
          },
          "keyword": {
            "color": "#f5bde6"
          },
          "link_text": {
            "color": "#8aadf4",
            "font_style": "normal"
          },
          "link_uri": {
            "color": "#b8c0e0",
            "font_style": "italic"
          },
          "number": {
            "color": "#eed49f"
          },
          "string": {
            "color": "#a6da95"
          },
          "string.escape": {
            "color": "#a6da95"
          },
          "string.regex": {
            "color": "#a6da95"
          },
          "string.special": {
            "color": "#eed49f"
          },
          "string.special.symbol": {
            "color": "#eed49f"
          },
          "tag": {
            "color": "#8aadf4"
          },
          "text.literal": {
            "color": "#cad3f5"
          },
          "title": {
            "color": "#f5bde6",
            "font_weight": 600
          },
          "type": {
            "color": "#8aadf4"
          },
          "property": {
            "color": "#cad3f5"
          },
          "variable.special": {
            "color": "#f5bde6"
          }
        }
      }
    },
    {
      "name": "Catppuccin Mocha",
      "mode": "dark",
      "colors": {
        "accent.background": "#2e2e3e",
        "accent.foreground": "#cdd6f4",
        "background": "#181825",
        "border": "#313244",
        "ring": "#cba6f7",
        "danger.background": "#f38ba8",
        "danger.active.background": "#eba0ac",
        "danger.hover.background": "#f38ba8",
        "foreground": "#cdd6f4",
        "input.border": "#6c7086",
        "link.active.foreground": "#89b4fa",
        "link.foreground": "#89b4fa",
        "link.hover.foreground": "#89b4fa",
        "list.active.background": "#272C4022",
        "list.active.border": "#89b4fa",
        "list.hover.background": "#202031",
        "list.even.background": "#161622",
        "list.head.background": "#1E1E2E",
        "muted.background": "#302d41",
        "muted.foreground": "#6c7086",
        "panel.background": "#302d41",
        "popover.background": "#1e1e2e",
        "popover.foreground": "#cdd6f4",
        "primary.active.background": "#89b4fa",
        "primary.background": "#89b4fa",
        "primary.foreground": "#1e1e2e",
        "primary.hover.background": "#74c7ec",
        "scrollbar.background": "#1e1e2e00",
        "scrollbar.thumb.background": "#4e4e5e",
        "secondary.active.background": "#45475a",
        "secondary.background": "#302d41",
        "secondary.foreground": "#cdd6f4",
        "secondary.hover.background": "#575268",
        "tab.background": "#0B0B1100",
        "tab.foreground": "#aeb7d5",
        "tab_bar.background": "#0B0B11",
        "title_bar.background": "#11111B",
        "title_bar.border": "#313244",
        "base.red": "#f38ba8",
        "base.green": "#a6e3a1",
        "base.yellow": "#f9e2af",
        "base.blue": "#89b4fa",
        "base.magenta": "#f5c2e7",
        "base.magenta.light": "#f38ba866",
        "base.cyan": "#94e2d5"
      },
      "highlight": {
        "editor.foreground": "#cdd6f4",
        "editor.background": "#181825",
        "editor.active_line.background": "#222230AA",
        "editor.line_number": "#6c7086",
        "editor.active_line_number": "#cdd6f4",
        "conflict": "#f38ba8",
        "created": "#a6e3a1",
        "deleted": "#f38ba8",
        "error": "#f38ba8",
        "hidden": "#6c7086",
        "hint": "#89b4fa",
        "ignored": "#6c7086",
        "info": "#89b4fa",
        "modified": "#f9e2af",
        "predictive": "#6c7086",
        "renamed": "#f5c2e7",
        "success": "#a6e3a1",
        "unreachable": "#6c7086",
        "warning": "#f9e2af",
        "syntax": {
          "attribute": {
            "color": "#f9e2af"
          },
          "boolean": {
            "color": "#f5c2e7"
          },
          "comment": {
            "color": "#6c7086",
            "font_style": "italic"
          },
          "comment.doc": {
            "color": "#6c7086",
            "font_style": "italic"
          },
          "constant": {
            "color": "#f9e2af"
          },
          "constructor": {
            "color": "#89b4fa"
          },
          "embedded": {
            "color": "#cdd6f4"
          },
          "function": {
            "color": "#89b4fa"
          },
          "keyword": {
            "color": "#f5c2e7"
          },
          "link_text": {
            "color": "#89b4fa",
            "font_style": "normal"
          },
          "link_uri": {
            "color": "#6c7086",
            "font_style": "italic"
          },
          "number": {
            "color": "#f9e2af"
          },
          "string": {
            "color": "#a6e3a1"
          },
          "string.escape": {
            "color": "#a6e3a1"
          },
          "string.regex": {
            "color": "#a6e3a1"
          },
          "string.special": {
            "color": "#f9e2af"
          },
          "string.special.symbol": {
            "color": "#f9e2af"
          },
          "tag": {
            "color": "#89b4fa"
          },
          "text.literal": {
            "color": "#cdd6f4"
          },
          "title": {
            "color": "#f5c2e7",
            "font_weight": 600
          },
          "type": {
            "color": "#89b4fa"
          },
          "property": {
            "color": "#cdd6f4"
          },
          "variable.special": {
            "color": "#f5c2e7"
          }
        }
      }
    }
  ]
}<|MERGE_RESOLUTION|>--- conflicted
+++ resolved
@@ -12,13 +12,7 @@
         "accent.foreground": "#4c4f69",
         "background": "#E5E9EF",
         "border": "#CCD0DA",
-<<<<<<< HEAD
         "ring": "#7287fd",
-        "card.background": "#dce0e8",
-        "card.foreground": "#4c4f69",
-=======
-        "ring": "#c6d0f5",
->>>>>>> 172015f1
         "foreground": "#4c4f69",
         "input.border": "#acb0be",
         "link.active.foreground": "#7287fd",
