--- conflicted
+++ resolved
@@ -1,18 +1,16 @@
 [workspace]
-<<<<<<< HEAD
-members = ["crates/story", "crates/ui", "crates/todo-app-gpui", "examples"]
-=======
 members = [
     "crates/macros",
     "crates/story",
     "crates/ui",
+    "crates/todo-app-gpui",
+    "examples",
     "crates/wef",
     "crates/wef/tool",
     "crates/wef/examples/wef-winit",
     "crates/webview",
     "crates/webview/examples/wef-example",
 ]
->>>>>>> f7d53653
 
 default-members = ["crates/story"]
 resolver = "2"
@@ -31,11 +29,9 @@
 smallvec = "1"
 
 [workspace.dependencies.windows]
-<<<<<<< HEAD
-version = "0.61.1"
-features = ["Wdk", "Wdk_System", "Wdk_System_SystemServices", "Win32"]
-
-# [workspace.lints.clippy]
+# [workspace.lints.clippy]features = ["Wdk", "Wdk_System", "Wdk_System_SystemServices", "Win32"]
+features = ["Wdk", "Wdk_System", "Wdk_System_SystemServices"]
+version = "0.58.0"
 # almost_complete_range = "allow"
 # arc_with_non_send_sync = "allow"
 # borrowed_box = "allow"
@@ -53,25 +49,6 @@
 [profile.release]
 lto = true
 panic = "abort"
-=======
-features = ["Wdk", "Wdk_System", "Wdk_System_SystemServices"]
-version = "0.58.0"
-
-[workspace.lints.clippy]
-almost_complete_range = "allow"
-arc_with_non_send_sync = "allow"
-borrowed_box = "allow"
-dbg_macro = "deny"
-let_underscore_future = "allow"
-map_entry = "allow"
-module_inception = "allow"
-non_canonical_partial_ord_impl = "allow"
-reversed_empty_ranges = "allow"
-single_range_in_vec_init = "allow"
-style = { level = "allow", priority = -1 }
-todo = "deny"
-type_complexity = "allow"
->>>>>>> f7d53653
 
 [profile.dev]
 codegen-units = 16
